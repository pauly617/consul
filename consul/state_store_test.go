package consul

import (
	"os"
	"reflect"
	"sort"
	"testing"
	"time"

	"github.com/hashicorp/consul/consul/structs"
)

func testStateStore() (*StateStore, error) {
	return NewStateStore(nil, os.Stderr)
}

func TestEnsureRegistration(t *testing.T) {
	store, err := testStateStore()
	if err != nil {
		t.Fatalf("err: %v", err)
	}
	defer store.Close()

	reg := &structs.RegisterRequest{
		Node:    "foo",
		Address: "127.0.0.1",
		Service: &structs.NodeService{"api", "api", nil, "", 5000},
		Check: &structs.HealthCheck{
			Node:      "foo",
			CheckID:   "api",
			Name:      "Can connect",
			Status:    structs.HealthPassing,
			ServiceID: "api",
		},
	}

	if err := store.EnsureRegistration(13, reg); err != nil {
		t.Fatalf("err: %v", err)
	}

	idx, found, addr := store.GetNode("foo")
	if idx != 13 || !found || addr != "127.0.0.1" {
		t.Fatalf("Bad: %v %v %v", idx, found, addr)
	}

	idx, services := store.NodeServices("foo")
	if idx != 13 {
		t.Fatalf("bad: %v", idx)
	}

	entry, ok := services.Services["api"]
	if !ok {
		t.Fatalf("missing api: %#v", services)
	}
	if len(entry.Tags) != 0 || entry.Port != 5000 {
		t.Fatalf("Bad entry: %#v", entry)
	}

	idx, checks := store.NodeChecks("foo")
	if idx != 13 {
		t.Fatalf("bad: %v", idx)
	}
	if len(checks) != 1 {
		t.Fatalf("check: %#v", checks)
	}
}

func TestEnsureNode(t *testing.T) {
	store, err := testStateStore()
	if err != nil {
		t.Fatalf("err: %v", err)
	}
	defer store.Close()

	if err := store.EnsureNode(3, structs.Node{"foo", "127.0.0.1"}); err != nil {
		t.Fatalf("err: %v", err)
	}

	idx, found, addr := store.GetNode("foo")
	if idx != 3 || !found || addr != "127.0.0.1" {
		t.Fatalf("Bad: %v %v %v", idx, found, addr)
	}

	if err := store.EnsureNode(4, structs.Node{"foo", "127.0.0.2"}); err != nil {
		t.Fatalf("err: %v", err)
	}

	idx, found, addr = store.GetNode("foo")
	if idx != 4 || !found || addr != "127.0.0.2" {
		t.Fatalf("Bad: %v %v %v", idx, found, addr)
	}
}

func TestGetNodes(t *testing.T) {
	store, err := testStateStore()
	if err != nil {
		t.Fatalf("err: %v", err)
	}
	defer store.Close()

	if err := store.EnsureNode(40, structs.Node{"foo", "127.0.0.1"}); err != nil {
		t.Fatalf("err: %v", err)
	}

	if err := store.EnsureNode(41, structs.Node{"bar", "127.0.0.2"}); err != nil {
		t.Fatalf("err: %v", err)
	}

	idx, nodes := store.Nodes()
	if idx != 41 {
		t.Fatalf("idx: %v", idx)
	}
	if len(nodes) != 2 {
		t.Fatalf("Bad: %v", nodes)
	}
	if nodes[1].Node != "foo" && nodes[0].Node != "bar" {
		t.Fatalf("Bad: %v", nodes)
	}
}

func BenchmarkGetNodes(b *testing.B) {
	store, err := testStateStore()
	if err != nil {
		b.Fatalf("err: %v", err)
	}
	defer store.Close()

	if err := store.EnsureNode(100, structs.Node{"foo", "127.0.0.1"}); err != nil {
		b.Fatalf("err: %v", err)
	}

	if err := store.EnsureNode(101, structs.Node{"bar", "127.0.0.2"}); err != nil {
		b.Fatalf("err: %v", err)
	}

	for i := 0; i < b.N; i++ {
		store.Nodes()
	}
}

func TestEnsureService(t *testing.T) {
	store, err := testStateStore()
	if err != nil {
		t.Fatalf("err: %v", err)
	}
	defer store.Close()

	if err := store.EnsureNode(10, structs.Node{"foo", "127.0.0.1"}); err != nil {
		t.Fatalf("err: %v", err)
	}

	if err := store.EnsureService(11, "foo", &structs.NodeService{"api", "api", nil, "", 5000}); err != nil {
		t.Fatalf("err: %v", err)
	}

	if err := store.EnsureService(12, "foo", &structs.NodeService{"api", "api", nil, "", 5001}); err != nil {
		t.Fatalf("err: %v", err)
	}

	if err := store.EnsureService(13, "foo", &structs.NodeService{"db", "db", []string{"master"}, "", 8000}); err != nil {
		t.Fatalf("err: %v", err)
	}

	idx, services := store.NodeServices("foo")
	if idx != 13 {
		t.Fatalf("bad: %v", idx)
	}

	entry, ok := services.Services["api"]
	if !ok {
		t.Fatalf("missing api: %#v", services)
	}
	if len(entry.Tags) != 0 || entry.Port != 5001 {
		t.Fatalf("Bad entry: %#v", entry)
	}

	entry, ok = services.Services["db"]
	if !ok {
		t.Fatalf("missing db: %#v", services)
	}
	if !strContains(entry.Tags, "master") || entry.Port != 8000 {
		t.Fatalf("Bad entry: %#v", entry)
	}
}

func TestEnsureService_DuplicateNode(t *testing.T) {
	store, err := testStateStore()
	if err != nil {
		t.Fatalf("err: %v", err)
	}
	defer store.Close()

	if err := store.EnsureNode(10, structs.Node{"foo", "127.0.0.1"}); err != nil {
		t.Fatalf("err: %v", err)
	}

	if err := store.EnsureService(11, "foo", &structs.NodeService{"api1", "api", nil, "", 5000}); err != nil {
		t.Fatalf("err: %v", err)
	}

	if err := store.EnsureService(12, "foo", &structs.NodeService{"api2", "api", nil, "", 5001}); err != nil {
		t.Fatalf("err: %v", err)
	}

	if err := store.EnsureService(13, "foo", &structs.NodeService{"api3", "api", nil, "", 5002}); err != nil {
		t.Fatalf("err: %v", err)
	}

	idx, services := store.NodeServices("foo")
	if idx != 13 {
		t.Fatalf("bad: %v", idx)
	}

	entry, ok := services.Services["api1"]
	if !ok {
		t.Fatalf("missing api: %#v", services)
	}
	if len(entry.Tags) != 0 || entry.Port != 5000 {
		t.Fatalf("Bad entry: %#v", entry)
	}

	entry, ok = services.Services["api2"]
	if !ok {
		t.Fatalf("missing api: %#v", services)
	}
	if len(entry.Tags) != 0 || entry.Port != 5001 {
		t.Fatalf("Bad entry: %#v", entry)
	}

	entry, ok = services.Services["api3"]
	if !ok {
		t.Fatalf("missing api: %#v", services)
	}
	if len(entry.Tags) != 0 || entry.Port != 5002 {
		t.Fatalf("Bad entry: %#v", entry)
	}
}

func TestDeleteNodeService(t *testing.T) {
	store, err := testStateStore()
	if err != nil {
		t.Fatalf("err: %v", err)
	}
	defer store.Close()

	if err := store.EnsureNode(11, structs.Node{"foo", "127.0.0.1"}); err != nil {
		t.Fatalf("err: %v", err)
	}

	if err := store.EnsureService(12, "foo", &structs.NodeService{"api", "api", nil, "", 5000}); err != nil {
		t.Fatalf("err: %v", err)
	}

	check := &structs.HealthCheck{
		Node:      "foo",
		CheckID:   "api",
		Name:      "Can connect",
		Status:    structs.HealthPassing,
		ServiceID: "api",
	}
	if err := store.EnsureCheck(13, check); err != nil {
		t.Fatalf("err: %v", err)
	}

	if err := store.DeleteNodeService(14, "foo", "api"); err != nil {
		t.Fatalf("err: %v", err)
	}

	idx, services := store.NodeServices("foo")
	if idx != 14 {
		t.Fatalf("bad: %v", idx)
	}
	_, ok := services.Services["api"]
	if ok {
		t.Fatalf("has api: %#v", services)
	}

	idx, checks := store.NodeChecks("foo")
	if idx != 14 {
		t.Fatalf("bad: %v", idx)
	}
	if len(checks) != 0 {
		t.Fatalf("has check: %#v", checks)
	}
}

func TestDeleteNodeService_One(t *testing.T) {
	store, err := testStateStore()
	if err != nil {
		t.Fatalf("err: %v", err)
	}
	defer store.Close()

	if err := store.EnsureNode(11, structs.Node{"foo", "127.0.0.1"}); err != nil {
		t.Fatalf("err: %v", err)
	}

	if err := store.EnsureService(12, "foo", &structs.NodeService{"api", "api", nil, "", 5000}); err != nil {
		t.Fatalf("err: %v", err)
	}

	if err := store.EnsureService(13, "foo", &structs.NodeService{"api2", "api", nil, "", 5001}); err != nil {
		t.Fatalf("err: %v", err)
	}

	if err := store.DeleteNodeService(14, "foo", "api"); err != nil {
		t.Fatalf("err: %v", err)
	}

	idx, services := store.NodeServices("foo")
	if idx != 14 {
		t.Fatalf("bad: %v", idx)
	}
	_, ok := services.Services["api"]
	if ok {
		t.Fatalf("has api: %#v", services)
	}
	_, ok = services.Services["api2"]
	if !ok {
		t.Fatalf("does not have api2: %#v", services)
	}
}

func TestDeleteNode(t *testing.T) {
	store, err := testStateStore()
	if err != nil {
		t.Fatalf("err: %v", err)
	}
	defer store.Close()

	if err := store.EnsureNode(20, structs.Node{"foo", "127.0.0.1"}); err != nil {
		t.Fatalf("err: %v", err)
	}

	if err := store.EnsureService(21, "foo", &structs.NodeService{"api", "api", nil, "", 5000}); err != nil {
		t.Fatalf("err: %v", err)
	}

	check := &structs.HealthCheck{
		Node:      "foo",
		CheckID:   "db",
		Name:      "Can connect",
		Status:    structs.HealthPassing,
		ServiceID: "api",
	}
	if err := store.EnsureCheck(22, check); err != nil {
		t.Fatalf("err: %v", err)
	}

	if err := store.DeleteNode(23, "foo"); err != nil {
		t.Fatalf("err: %v", err)
	}

	idx, services := store.NodeServices("foo")
	if idx != 23 {
		t.Fatalf("bad: %v", idx)
	}
	if services != nil {
		t.Fatalf("has services: %#v", services)
	}

	idx, checks := store.NodeChecks("foo")
	if idx != 23 {
		t.Fatalf("bad: %v", idx)
	}
	if len(checks) > 0 {
		t.Fatalf("has checks: %v", checks)
	}

	idx, found, _ := store.GetNode("foo")
	if idx != 23 {
		t.Fatalf("bad: %v", idx)
	}
	if found {
		t.Fatalf("found node")
	}
}

func TestGetServices(t *testing.T) {
	store, err := testStateStore()
	if err != nil {
		t.Fatalf("err: %v", err)
	}
	defer store.Close()

	if err := store.EnsureNode(30, structs.Node{"foo", "127.0.0.1"}); err != nil {
		t.Fatalf("err: %v", err)
	}

	if err := store.EnsureNode(31, structs.Node{"bar", "127.0.0.2"}); err != nil {
		t.Fatalf("err: %v", err)
	}

	if err := store.EnsureService(32, "foo", &structs.NodeService{"api", "api", nil, "", 5000}); err != nil {
		t.Fatalf("err: %v", err)
	}

	if err := store.EnsureService(33, "foo", &structs.NodeService{"db", "db", []string{"master"}, "", 8000}); err != nil {
		t.Fatalf("err: %v", err)
	}

	if err := store.EnsureService(34, "bar", &structs.NodeService{"db", "db", []string{"slave"}, "", 8000}); err != nil {
		t.Fatalf("err: %v", err)
	}

	idx, services := store.Services()
	if idx != 34 {
		t.Fatalf("bad: %v", idx)
	}

	tags, ok := services["api"]
	if !ok {
		t.Fatalf("missing api: %#v", services)
	}
	if len(tags) != 0 {
		t.Fatalf("Bad entry: %#v", tags)
	}

	tags, ok = services["db"]
	sort.Strings(tags)
	if !ok {
		t.Fatalf("missing db: %#v", services)
	}
	if len(tags) != 2 || tags[0] != "master" || tags[1] != "slave" {
		t.Fatalf("Bad entry: %#v", tags)
	}
}

func TestServiceNodes(t *testing.T) {
	store, err := testStateStore()
	if err != nil {
		t.Fatalf("err: %v", err)
	}
	defer store.Close()

	if err := store.EnsureNode(10, structs.Node{"foo", "127.0.0.1"}); err != nil {
		t.Fatalf("err: %v", err)
	}

	if err := store.EnsureNode(11, structs.Node{"bar", "127.0.0.2"}); err != nil {
		t.Fatalf("err: %v", err)
	}

	if err := store.EnsureService(12, "foo", &structs.NodeService{"api", "api", nil, "", 5000}); err != nil {
		t.Fatalf("err: %v", err)
	}

	if err := store.EnsureService(13, "bar", &structs.NodeService{"api", "api", nil, "", 5000}); err != nil {
		t.Fatalf("err: %v", err)
	}

	if err := store.EnsureService(14, "foo", &structs.NodeService{"db", "db", []string{"master"}, "", 8000}); err != nil {
		t.Fatalf("err: %v", err)
	}

	if err := store.EnsureService(15, "bar", &structs.NodeService{"db", "db", []string{"slave"}, "", 8000}); err != nil {
		t.Fatalf("err: %v", err)
	}

	if err := store.EnsureService(16, "bar", &structs.NodeService{"db2", "db", []string{"slave"}, "", 8001}); err != nil {
		t.Fatalf("err: %v", err)
	}

	idx, nodes := store.ServiceNodes("db")
	if idx != 16 {
		t.Fatalf("bad: %v", 16)
	}
	if len(nodes) != 3 {
		t.Fatalf("bad: %v", nodes)
	}
	if nodes[0].Node != "foo" {
		t.Fatalf("bad: %v", nodes)
	}
	if nodes[0].Address != "127.0.0.1" {
		t.Fatalf("bad: %v", nodes)
	}
	if nodes[0].ServiceID != "db" {
		t.Fatalf("bad: %v", nodes)
	}
	if !strContains(nodes[0].ServiceTags, "master") {
		t.Fatalf("bad: %v", nodes)
	}
	if nodes[0].ServicePort != 8000 {
		t.Fatalf("bad: %v", nodes)
	}

	if nodes[1].Node != "bar" {
		t.Fatalf("bad: %v", nodes)
	}
	if nodes[1].Address != "127.0.0.2" {
		t.Fatalf("bad: %v", nodes)
	}
	if nodes[1].ServiceID != "db" {
		t.Fatalf("bad: %v", nodes)
	}
	if !strContains(nodes[1].ServiceTags, "slave") {
		t.Fatalf("bad: %v", nodes)
	}
	if nodes[1].ServicePort != 8000 {
		t.Fatalf("bad: %v", nodes)
	}

	if nodes[2].Node != "bar" {
		t.Fatalf("bad: %v", nodes)
	}
	if nodes[2].Address != "127.0.0.2" {
		t.Fatalf("bad: %v", nodes)
	}
	if nodes[2].ServiceID != "db2" {
		t.Fatalf("bad: %v", nodes)
	}
	if !strContains(nodes[2].ServiceTags, "slave") {
		t.Fatalf("bad: %v", nodes)
	}
	if nodes[2].ServicePort != 8001 {
		t.Fatalf("bad: %v", nodes)
	}
}

func TestServiceTagNodes(t *testing.T) {
	store, err := testStateStore()
	if err != nil {
		t.Fatalf("err: %v", err)
	}
	defer store.Close()

	if err := store.EnsureNode(15, structs.Node{"foo", "127.0.0.1"}); err != nil {
		t.Fatalf("err: %v", err)
	}

	if err := store.EnsureNode(16, structs.Node{"bar", "127.0.0.2"}); err != nil {
		t.Fatalf("err: %v", err)
	}

	if err := store.EnsureService(17, "foo", &structs.NodeService{"db", "db", []string{"master"}, "", 8000}); err != nil {
		t.Fatalf("err: %v", err)
	}

	if err := store.EnsureService(18, "foo", &structs.NodeService{"db2", "db", []string{"slave"}, "", 8001}); err != nil {
		t.Fatalf("err: %v", err)
	}

	if err := store.EnsureService(19, "bar", &structs.NodeService{"db", "db", []string{"slave"}, "", 8000}); err != nil {
		t.Fatalf("err: %v", err)
	}

	idx, nodes := store.ServiceTagNodes("db", "master")
	if idx != 19 {
		t.Fatalf("bad: %v", idx)
	}
	if len(nodes) != 1 {
		t.Fatalf("bad: %v", nodes)
	}
	if nodes[0].Node != "foo" {
		t.Fatalf("bad: %v", nodes)
	}
	if nodes[0].Address != "127.0.0.1" {
		t.Fatalf("bad: %v", nodes)
	}
	if !strContains(nodes[0].ServiceTags, "master") {
		t.Fatalf("bad: %v", nodes)
	}
	if nodes[0].ServicePort != 8000 {
		t.Fatalf("bad: %v", nodes)
	}
}

func TestServiceTagNodes_MultipleTags(t *testing.T) {
	store, err := testStateStore()
	if err != nil {
		t.Fatalf("err: %v", err)
	}
	defer store.Close()

	if err := store.EnsureNode(15, structs.Node{"foo", "127.0.0.1"}); err != nil {
		t.Fatalf("err: %v", err)
	}

	if err := store.EnsureNode(16, structs.Node{"bar", "127.0.0.2"}); err != nil {
		t.Fatalf("err: %v", err)
	}

	if err := store.EnsureService(17, "foo", &structs.NodeService{"db", "db", []string{"master", "v2"}, "", 8000}); err != nil {
		t.Fatalf("err: %v", err)
	}

	if err := store.EnsureService(18, "foo", &structs.NodeService{"db2", "db", []string{"slave", "v2", "dev"}, "", 8001}); err != nil {
		t.Fatalf("err: %v", err)
	}

	if err := store.EnsureService(19, "bar", &structs.NodeService{"db", "db", []string{"slave", "v2"}, "", 8000}); err != nil {
		t.Fatalf("err: %v", err)
	}

	idx, nodes := store.ServiceTagNodes("db", "master")
	if idx != 19 {
		t.Fatalf("bad: %v", idx)
	}
	if len(nodes) != 1 {
		t.Fatalf("bad: %v", nodes)
	}
	if nodes[0].Node != "foo" {
		t.Fatalf("bad: %v", nodes)
	}
	if nodes[0].Address != "127.0.0.1" {
		t.Fatalf("bad: %v", nodes)
	}
	if !strContains(nodes[0].ServiceTags, "master") {
		t.Fatalf("bad: %v", nodes)
	}
	if nodes[0].ServicePort != 8000 {
		t.Fatalf("bad: %v", nodes)
	}

	idx, nodes = store.ServiceTagNodes("db", "v2")
	if idx != 19 {
		t.Fatalf("bad: %v", idx)
	}
	if len(nodes) != 3 {
		t.Fatalf("bad: %v", nodes)
	}

	idx, nodes = store.ServiceTagNodes("db", "dev")
	if idx != 19 {
		t.Fatalf("bad: %v", idx)
	}
	if len(nodes) != 1 {
		t.Fatalf("bad: %v", nodes)
	}
	if nodes[0].Node != "foo" {
		t.Fatalf("bad: %v", nodes)
	}
	if nodes[0].Address != "127.0.0.1" {
		t.Fatalf("bad: %v", nodes)
	}
	if !strContains(nodes[0].ServiceTags, "dev") {
		t.Fatalf("bad: %v", nodes)
	}
	if nodes[0].ServicePort != 8001 {
		t.Fatalf("bad: %v", nodes)
	}
}

func TestStoreSnapshot(t *testing.T) {
	store, err := testStateStore()
	if err != nil {
		t.Fatalf("err: %v", err)
	}
	defer store.Close()

	if err := store.EnsureNode(8, structs.Node{"foo", "127.0.0.1"}); err != nil {
		t.Fatalf("err: %v", err)
	}

	if err := store.EnsureNode(9, structs.Node{"bar", "127.0.0.2"}); err != nil {
		t.Fatalf("err: %v", err)
	}

	if err := store.EnsureService(10, "foo", &structs.NodeService{"db", "db", []string{"master"}, "", 8000}); err != nil {
		t.Fatalf("err: %v", err)
	}

	if err := store.EnsureService(11, "foo", &structs.NodeService{"db2", "db", []string{"slave"}, "", 8001}); err != nil {
		t.Fatalf("err: %v", err)
	}

	if err := store.EnsureService(12, "bar", &structs.NodeService{"db", "db", []string{"slave"}, "", 8000}); err != nil {
		t.Fatalf("err: %v", err)
	}

	check := &structs.HealthCheck{
		Node:      "foo",
		CheckID:   "db",
		Name:      "Can connect",
		Status:    structs.HealthPassing,
		ServiceID: "db",
	}
	if err := store.EnsureCheck(13, check); err != nil {
		t.Fatalf("err: %v", err)
	}

	// Add some KVS entries
	d := &structs.DirEntry{Key: "/web/a", Flags: 42, Value: []byte("test")}
	if err := store.KVSSet(14, d); err != nil {
		t.Fatalf("err: %v", err)
	}
	d = &structs.DirEntry{Key: "/web/b", Flags: 42, Value: []byte("test")}
	if err := store.KVSSet(15, d); err != nil {
		t.Fatalf("err: %v", err)
	}
	d = &structs.DirEntry{Key: "/web/c", Flags: 42, Value: []byte("test")}
	if err := store.KVSSet(16, d); err != nil {
		t.Fatalf("err: %v", err)
	}
	// Create a tombstone
	// TODO: Change to /web/c causes failure?
	if err := store.KVSDelete(17, "/web/a"); err != nil {
		t.Fatalf("err: %v", err)
	}

	// Add some sessions
	session := &structs.Session{ID: generateUUID(), Node: "foo"}
	if err := store.SessionCreate(18, session); err != nil {
		t.Fatalf("err: %v", err)
	}

	session = &structs.Session{ID: generateUUID(), Node: "bar"}
	if err := store.SessionCreate(19, session); err != nil {
		t.Fatalf("err: %v", err)
	}
	d.Session = session.ID
	if ok, err := store.KVSLock(20, d); err != nil || !ok {
		t.Fatalf("err: %v", err)
	}
	session = &structs.Session{ID: generateUUID(), Node: "bar", TTL: "60s"}
	if err := store.SessionCreate(21, session); err != nil {
		t.Fatalf("err: %v", err)
	}

	a1 := &structs.ACL{
		ID:   generateUUID(),
		Name: "User token",
		Type: structs.ACLTypeClient,
	}
	if err := store.ACLSet(21, a1); err != nil {
		t.Fatalf("err: %v", err)
	}

	a2 := &structs.ACL{
		ID:   generateUUID(),
		Name: "User token",
		Type: structs.ACLTypeClient,
	}
	if err := store.ACLSet(22, a2); err != nil {
		t.Fatalf("err: %v", err)
	}

	// Take a snapshot
	snap, err := store.Snapshot()
	if err != nil {
		t.Fatalf("err: %v", err)
	}
	defer snap.Close()

	// Check the last nodes
	if idx := snap.LastIndex(); idx != 22 {
		t.Fatalf("bad: %v", idx)
	}

	// Check snapshot has old values
	nodes := snap.Nodes()
	if len(nodes) != 2 {
		t.Fatalf("bad: %v", nodes)
	}

	// Ensure we get the service entries
	services := snap.NodeServices("foo")
	if !strContains(services.Services["db"].Tags, "master") {
		t.Fatalf("bad: %v", services)
	}
	if !strContains(services.Services["db2"].Tags, "slave") {
		t.Fatalf("bad: %v", services)
	}

	services = snap.NodeServices("bar")
	if !strContains(services.Services["db"].Tags, "slave") {
		t.Fatalf("bad: %v", services)
	}

	// Ensure we get the checks
	checks := snap.NodeChecks("foo")
	if len(checks) != 1 {
		t.Fatalf("bad: %v", checks)
	}
	if !reflect.DeepEqual(checks[0], check) {
		t.Fatalf("bad: %v", checks[0])
	}

	// Check we have the entries
	streamCh := make(chan interface{}, 64)
	doneCh := make(chan struct{})
	var ents []*structs.DirEntry
	go func() {
		for {
			obj := <-streamCh
			if obj == nil {
				close(doneCh)
				return
			}
			ents = append(ents, obj.(*structs.DirEntry))
		}
	}()
	if err := snap.KVSDump(streamCh); err != nil {
		t.Fatalf("err: %v", err)
	}
	<-doneCh
	if len(ents) != 2 {
		t.Fatalf("missing KVS entries! %#v", ents)
	}

	// Check we have the tombstone entries
	streamCh = make(chan interface{}, 64)
	doneCh = make(chan struct{})
	ents = nil
	go func() {
		for {
			obj := <-streamCh
			if obj == nil {
				close(doneCh)
				return
			}
			ents = append(ents, obj.(*structs.DirEntry))
		}
	}()
	if err := snap.TombstoneDump(streamCh); err != nil {
		t.Fatalf("err: %v", err)
	}
	<-doneCh
	if len(ents) != 1 {
		t.Fatalf("missing tombstone entries!")
	}

	// Check there are 3 sessions
	sessions, err := snap.SessionList()
	if err != nil {
		t.Fatalf("err: %v", err)
	}
	if len(sessions) != 3 {
		t.Fatalf("missing sessions")
	}

	ttls := 0
	for _, session := range sessions {
		if session.TTL != "" {
			ttls++
		}
	}
	if ttls != 1 {
		t.Fatalf("Wrong number of sessions with TTL")
	}

	// Check for an acl
	acls, err := snap.ACLList()
	if err != nil {
		t.Fatalf("err: %v", err)
	}
	if len(acls) != 2 {
		t.Fatalf("missing acls")
	}

	// Make some changes!
<<<<<<< HEAD
	if err := store.EnsureService(23, "foo", &structs.NodeService{"db", "db", []string{"slave"}, 8000}); err != nil {
		t.Fatalf("err: %v", err)
	}
	if err := store.EnsureService(24, "bar", &structs.NodeService{"db", "db", []string{"master"}, 8000}); err != nil {
=======
	if err := store.EnsureService(22, "foo", &structs.NodeService{"db", "db", []string{"slave"}, "", 8000}); err != nil {
		t.Fatalf("err: %v", err)
	}
	if err := store.EnsureService(23, "bar", &structs.NodeService{"db", "db", []string{"master"}, "", 8000}); err != nil {
>>>>>>> bd65cbb7
		t.Fatalf("err: %v", err)
	}
	if err := store.EnsureNode(25, structs.Node{"baz", "127.0.0.3"}); err != nil {
		t.Fatalf("err: %v", err)
	}
	checkAfter := &structs.HealthCheck{
		Node:      "foo",
		CheckID:   "db",
		Name:      "Can connect",
		Status:    structs.HealthCritical,
		ServiceID: "db",
	}
	if err := store.EnsureCheck(27, checkAfter); err != nil {
		t.Fatalf("err: %v", err)
	}

	if err := store.KVSDelete(28, "/web/b"); err != nil {
		t.Fatalf("err: %v", err)
	}

	// Nuke an ACL
	if err := store.ACLDelete(29, a1.ID); err != nil {
		t.Fatalf("err: %v", err)
	}

	// Check snapshot has old values
	nodes = snap.Nodes()
	if len(nodes) != 2 {
		t.Fatalf("bad: %v", nodes)
	}

	// Ensure old service entries
	services = snap.NodeServices("foo")
	if !strContains(services.Services["db"].Tags, "master") {
		t.Fatalf("bad: %v", services)
	}
	if !strContains(services.Services["db2"].Tags, "slave") {
		t.Fatalf("bad: %v", services)
	}

	services = snap.NodeServices("bar")
	if !strContains(services.Services["db"].Tags, "slave") {
		t.Fatalf("bad: %v", services)
	}

	checks = snap.NodeChecks("foo")
	if len(checks) != 1 {
		t.Fatalf("bad: %v", checks)
	}
	if !reflect.DeepEqual(checks[0], check) {
		t.Fatalf("bad: %v", checks[0])
	}

	// Check we have the entries
	streamCh = make(chan interface{}, 64)
	doneCh = make(chan struct{})
	ents = nil
	go func() {
		for {
			obj := <-streamCh
			if obj == nil {
				close(doneCh)
				return
			}
			ents = append(ents, obj.(*structs.DirEntry))
		}
	}()
	if err := snap.KVSDump(streamCh); err != nil {
		t.Fatalf("err: %v", err)
	}
	<-doneCh
	if len(ents) != 2 {
		t.Fatalf("missing KVS entries!")
	}

	// Check we have the tombstone entries
	streamCh = make(chan interface{}, 64)
	doneCh = make(chan struct{})
	ents = nil
	go func() {
		for {
			obj := <-streamCh
			if obj == nil {
				close(doneCh)
				return
			}
			ents = append(ents, obj.(*structs.DirEntry))
		}
	}()
	if err := snap.TombstoneDump(streamCh); err != nil {
		t.Fatalf("err: %v", err)
	}
	<-doneCh
	if len(ents) != 1 {
		t.Fatalf("missing tombstone entries!")
	}

	// Check there are 3 sessions
	sessions, err = snap.SessionList()
	if err != nil {
		t.Fatalf("err: %v", err)
	}
	if len(sessions) != 3 {
		t.Fatalf("missing sessions")
	}

	// Check for an acl
	acls, err = snap.ACLList()
	if err != nil {
		t.Fatalf("err: %v", err)
	}
	if len(acls) != 2 {
		t.Fatalf("missing acls")
	}
}

func TestEnsureCheck(t *testing.T) {
	store, err := testStateStore()
	if err != nil {
		t.Fatalf("err: %v", err)
	}
	defer store.Close()

	if err := store.EnsureNode(1, structs.Node{"foo", "127.0.0.1"}); err != nil {
		t.Fatalf("err: %v", err)
	}
	if err := store.EnsureService(2, "foo", &structs.NodeService{"db1", "db", []string{"master"}, "", 8000}); err != nil {
		t.Fatalf("err: %v", err)
	}
	check := &structs.HealthCheck{
		Node:      "foo",
		CheckID:   "db",
		Name:      "Can connect",
		Status:    structs.HealthPassing,
		ServiceID: "db1",
	}
	if err := store.EnsureCheck(3, check); err != nil {
		t.Fatalf("err: %v", err)
	}

	check2 := &structs.HealthCheck{
		Node:    "foo",
		CheckID: "memory",
		Name:    "memory utilization",
		Status:  structs.HealthWarning,
	}
	if err := store.EnsureCheck(4, check2); err != nil {
		t.Fatalf("err: %v", err)
	}

	idx, checks := store.NodeChecks("foo")
	if idx != 4 {
		t.Fatalf("bad: %v", idx)
	}
	if len(checks) != 2 {
		t.Fatalf("bad: %v", checks)
	}
	if !reflect.DeepEqual(checks[0], check) {
		t.Fatalf("bad: %v", checks[0])
	}
	if !reflect.DeepEqual(checks[1], check2) {
		t.Fatalf("bad: %v", checks[1])
	}

	idx, checks = store.ServiceChecks("db")
	if idx != 4 {
		t.Fatalf("bad: %v", idx)
	}
	if len(checks) != 1 {
		t.Fatalf("bad: %v", checks)
	}
	if !reflect.DeepEqual(checks[0], check) {
		t.Fatalf("bad: %v", checks[0])
	}

	idx, checks = store.ChecksInState(structs.HealthPassing)
	if idx != 4 {
		t.Fatalf("bad: %v", idx)
	}
	if len(checks) != 1 {
		t.Fatalf("bad: %v", checks)
	}
	if !reflect.DeepEqual(checks[0], check) {
		t.Fatalf("bad: %v", checks[0])
	}

	idx, checks = store.ChecksInState(structs.HealthWarning)
	if idx != 4 {
		t.Fatalf("bad: %v", idx)
	}
	if len(checks) != 1 {
		t.Fatalf("bad: %v", checks)
	}
	if !reflect.DeepEqual(checks[0], check2) {
		t.Fatalf("bad: %v", checks[0])
	}

	idx, checks = store.ChecksInState(structs.HealthAny)
	if idx != 4 {
		t.Fatalf("bad: %v", idx)
	}
	if len(checks) != 2 {
		t.Fatalf("bad: %v", checks)
	}
	if !reflect.DeepEqual(checks[0], check) {
		t.Fatalf("bad: %v", checks[0])
	}
	if !reflect.DeepEqual(checks[1], check2) {
		t.Fatalf("bad: %v", checks[1])
	}
}

func TestDeleteNodeCheck(t *testing.T) {
	store, err := testStateStore()
	if err != nil {
		t.Fatalf("err: %v", err)
	}
	defer store.Close()

	if err := store.EnsureNode(1, structs.Node{"foo", "127.0.0.1"}); err != nil {
		t.Fatalf("err: %v", err)
	}
	if err := store.EnsureService(2, "foo", &structs.NodeService{"db1", "db", []string{"master"}, "", 8000}); err != nil {
		t.Fatalf("err: %v", err)
	}
	check := &structs.HealthCheck{
		Node:      "foo",
		CheckID:   "db",
		Name:      "Can connect",
		Status:    structs.HealthPassing,
		ServiceID: "db1",
	}
	if err := store.EnsureCheck(3, check); err != nil {
		t.Fatalf("err: %v", err)
	}

	check2 := &structs.HealthCheck{
		Node:    "foo",
		CheckID: "memory",
		Name:    "memory utilization",
		Status:  structs.HealthWarning,
	}
	if err := store.EnsureCheck(4, check2); err != nil {
		t.Fatalf("err: %v", err)
	}

	if err := store.DeleteNodeCheck(5, "foo", "db"); err != nil {
		t.Fatalf("err: %v", err)
	}

	idx, checks := store.NodeChecks("foo")
	if idx != 5 {
		t.Fatalf("bad: %v", idx)
	}
	if len(checks) != 1 {
		t.Fatalf("bad: %v", checks)
	}
	if !reflect.DeepEqual(checks[0], check2) {
		t.Fatalf("bad: %v", checks[0])
	}
}

func TestCheckServiceNodes(t *testing.T) {
	store, err := testStateStore()
	if err != nil {
		t.Fatalf("err: %v", err)
	}
	defer store.Close()

	if err := store.EnsureNode(1, structs.Node{"foo", "127.0.0.1"}); err != nil {
		t.Fatalf("err: %v", err)
	}
	if err := store.EnsureService(2, "foo", &structs.NodeService{"db1", "db", []string{"master"}, "", 8000}); err != nil {
		t.Fatalf("err: %v", err)
	}
	check := &structs.HealthCheck{
		Node:      "foo",
		CheckID:   "db",
		Name:      "Can connect",
		Status:    structs.HealthPassing,
		ServiceID: "db1",
	}
	if err := store.EnsureCheck(3, check); err != nil {
		t.Fatalf("err: %v", err)
	}
	check = &structs.HealthCheck{
		Node:    "foo",
		CheckID: SerfCheckID,
		Name:    SerfCheckName,
		Status:  structs.HealthPassing,
	}
	if err := store.EnsureCheck(4, check); err != nil {
		t.Fatalf("err: %v", err)
	}

	idx, nodes := store.CheckServiceNodes("db")
	if idx != 4 {
		t.Fatalf("bad: %v", idx)
	}
	if len(nodes) != 1 {
		t.Fatalf("Bad: %v", nodes)
	}

	if nodes[0].Node.Node != "foo" {
		t.Fatalf("Bad: %v", nodes[0])
	}
	if nodes[0].Service.ID != "db1" {
		t.Fatalf("Bad: %v", nodes[0])
	}
	if len(nodes[0].Checks) != 2 {
		t.Fatalf("Bad: %v", nodes[0])
	}
	if nodes[0].Checks[0].CheckID != "db" {
		t.Fatalf("Bad: %v", nodes[0])
	}
	if nodes[0].Checks[1].CheckID != SerfCheckID {
		t.Fatalf("Bad: %v", nodes[0])
	}

	idx, nodes = store.CheckServiceTagNodes("db", "master")
	if idx != 4 {
		t.Fatalf("bad: %v", idx)
	}
	if len(nodes) != 1 {
		t.Fatalf("Bad: %v", nodes)
	}

	if nodes[0].Node.Node != "foo" {
		t.Fatalf("Bad: %v", nodes[0])
	}
	if nodes[0].Service.ID != "db1" {
		t.Fatalf("Bad: %v", nodes[0])
	}
	if len(nodes[0].Checks) != 2 {
		t.Fatalf("Bad: %v", nodes[0])
	}
	if nodes[0].Checks[0].CheckID != "db" {
		t.Fatalf("Bad: %v", nodes[0])
	}
	if nodes[0].Checks[1].CheckID != SerfCheckID {
		t.Fatalf("Bad: %v", nodes[0])
	}
}
func BenchmarkCheckServiceNodes(t *testing.B) {
	store, err := testStateStore()
	if err != nil {
		t.Fatalf("err: %v", err)
	}
	defer store.Close()

	if err := store.EnsureNode(1, structs.Node{"foo", "127.0.0.1"}); err != nil {
		t.Fatalf("err: %v", err)
	}
	if err := store.EnsureService(2, "foo", &structs.NodeService{"db1", "db", []string{"master"}, "", 8000}); err != nil {
		t.Fatalf("err: %v", err)
	}
	check := &structs.HealthCheck{
		Node:      "foo",
		CheckID:   "db",
		Name:      "Can connect",
		Status:    structs.HealthPassing,
		ServiceID: "db1",
	}
	if err := store.EnsureCheck(3, check); err != nil {
		t.Fatalf("err: %v", err)
	}
	check = &structs.HealthCheck{
		Node:    "foo",
		CheckID: SerfCheckID,
		Name:    SerfCheckName,
		Status:  structs.HealthPassing,
	}
	if err := store.EnsureCheck(4, check); err != nil {
		t.Fatalf("err: %v", err)
	}

	for i := 0; i < t.N; i++ {
		store.CheckServiceNodes("db")
	}
}

func TestSS_Register_Deregister_Query(t *testing.T) {
	store, err := testStateStore()
	if err != nil {
		t.Fatalf("err: %v", err)
	}
	defer store.Close()

	if err := store.EnsureNode(1, structs.Node{"foo", "127.0.0.1"}); err != nil {
		t.Fatalf("err: %v", err)
	}

	srv := &structs.NodeService{
		"statsite-box-stats",
		"statsite-box-stats",
		nil,
		"",
		0}
	if err := store.EnsureService(2, "foo", srv); err != nil {
		t.Fatalf("err: %v", err)
	}

	srv = &structs.NodeService{
		"statsite-share-stats",
		"statsite-share-stats",
		nil,
		"",
		0}
	if err := store.EnsureService(3, "foo", srv); err != nil {
		t.Fatalf("err: %v", err)
	}

	if err := store.DeleteNode(4, "foo"); err != nil {
		t.Fatalf("err: %v", err)
	}

	idx, nodes := store.CheckServiceNodes("statsite-share-stats")
	if idx != 4 {
		t.Fatalf("bad: %v", idx)
	}
	if len(nodes) != 0 {
		t.Fatalf("Bad: %v", nodes)
	}
}

func TestNodeInfo(t *testing.T) {
	store, err := testStateStore()
	if err != nil {
		t.Fatalf("err: %v", err)
	}
	defer store.Close()

	if err := store.EnsureNode(1, structs.Node{"foo", "127.0.0.1"}); err != nil {
		t.Fatalf("err: %v", err)
	}
	if err := store.EnsureService(2, "foo", &structs.NodeService{"db1", "db", []string{"master"}, "", 8000}); err != nil {
		t.Fatalf("err: %v", err)
	}
	check := &structs.HealthCheck{
		Node:      "foo",
		CheckID:   "db",
		Name:      "Can connect",
		Status:    structs.HealthPassing,
		ServiceID: "db1",
	}
	if err := store.EnsureCheck(3, check); err != nil {
		t.Fatalf("err: %v", err)
	}
	check = &structs.HealthCheck{
		Node:    "foo",
		CheckID: SerfCheckID,
		Name:    SerfCheckName,
		Status:  structs.HealthPassing,
	}
	if err := store.EnsureCheck(4, check); err != nil {
		t.Fatalf("err: %v", err)
	}

	idx, dump := store.NodeInfo("foo")
	if idx != 4 {
		t.Fatalf("bad: %v", idx)
	}
	if len(dump) != 1 {
		t.Fatalf("Bad: %v", dump)
	}

	info := dump[0]
	if info.Node != "foo" {
		t.Fatalf("Bad: %v", info)
	}
	if info.Services[0].ID != "db1" {
		t.Fatalf("Bad: %v", info)
	}
	if len(info.Checks) != 2 {
		t.Fatalf("Bad: %v", info)
	}
	if info.Checks[0].CheckID != "db" {
		t.Fatalf("Bad: %v", info)
	}
	if info.Checks[1].CheckID != SerfCheckID {
		t.Fatalf("Bad: %v", info)
	}
}

func TestNodeDump(t *testing.T) {
	store, err := testStateStore()
	if err != nil {
		t.Fatalf("err: %v", err)
	}
	defer store.Close()

	if err := store.EnsureNode(1, structs.Node{"foo", "127.0.0.1"}); err != nil {
		t.Fatalf("err: %v", err)
	}
	if err := store.EnsureService(2, "foo", &structs.NodeService{"db1", "db", []string{"master"}, "", 8000}); err != nil {
		t.Fatalf("err: %v", err)
	}
	if err := store.EnsureNode(3, structs.Node{"baz", "127.0.0.2"}); err != nil {
		t.Fatalf("err: %v", err)
	}
	if err := store.EnsureService(4, "baz", &structs.NodeService{"db1", "db", []string{"master"}, "", 8000}); err != nil {
		t.Fatalf("err: %v", err)
	}

	idx, dump := store.NodeDump()
	if idx != 4 {
		t.Fatalf("bad: %v", idx)
	}
	if len(dump) != 2 {
		t.Fatalf("Bad: %v", dump)
	}

	info := dump[0]
	if info.Node != "baz" {
		t.Fatalf("Bad: %v", info)
	}
	if info.Services[0].ID != "db1" {
		t.Fatalf("Bad: %v", info)
	}
	info = dump[1]
	if info.Node != "foo" {
		t.Fatalf("Bad: %v", info)
	}
	if info.Services[0].ID != "db1" {
		t.Fatalf("Bad: %v", info)
	}
}

func TestKVSSet_Watch(t *testing.T) {
	store, err := testStateStore()
	if err != nil {
		t.Fatalf("err: %v", err)
	}
	defer store.Close()

	notify1 := make(chan struct{}, 1)
	notify2 := make(chan struct{}, 1)
	notify3 := make(chan struct{}, 1)

	store.WatchKV("", notify1)
	store.WatchKV("foo/", notify2)
	store.WatchKV("foo/bar", notify3)

	// Create the entry
	d := &structs.DirEntry{Key: "foo/baz", Flags: 42, Value: []byte("test")}
	if err := store.KVSSet(1000, d); err != nil {
		t.Fatalf("err: %v", err)
	}

	// Check that we've fired notify1 and notify2
	select {
	case <-notify1:
	default:
		t.Fatalf("should notify root")
	}
	select {
	case <-notify2:
	default:
		t.Fatalf("should notify foo/")
	}
	select {
	case <-notify3:
		t.Fatalf("should not notify foo/bar")
	default:
	}
}

func TestKVSSet_Get(t *testing.T) {
	store, err := testStateStore()
	if err != nil {
		t.Fatalf("err: %v", err)
	}
	defer store.Close()

	// Should not exist
	idx, d, err := store.KVSGet("/foo")
	if err != nil {
		t.Fatalf("err: %v", err)
	}
	if idx != 0 {
		t.Fatalf("bad: %v", idx)
	}
	if d != nil {
		t.Fatalf("bad: %v", d)
	}

	// Create the entry
	d = &structs.DirEntry{Key: "/foo", Flags: 42, Value: []byte("test")}
	if err := store.KVSSet(1000, d); err != nil {
		t.Fatalf("err: %v", err)
	}

	// Should exist exist
	idx, d, err = store.KVSGet("/foo")
	if err != nil {
		t.Fatalf("err: %v", err)
	}
	if idx != 1000 {
		t.Fatalf("bad: %v", idx)
	}
	if d.CreateIndex != 1000 {
		t.Fatalf("bad: %v", d)
	}
	if d.ModifyIndex != 1000 {
		t.Fatalf("bad: %v", d)
	}
	if d.Key != "/foo" {
		t.Fatalf("bad: %v", d)
	}
	if d.Flags != 42 {
		t.Fatalf("bad: %v", d)
	}
	if string(d.Value) != "test" {
		t.Fatalf("bad: %v", d)
	}

	// Update the entry
	d = &structs.DirEntry{Key: "/foo", Flags: 43, Value: []byte("zip")}
	if err := store.KVSSet(1010, d); err != nil {
		t.Fatalf("err: %v", err)
	}

	// Should update
	idx, d, err = store.KVSGet("/foo")
	if err != nil {
		t.Fatalf("err: %v", err)
	}
	if idx != 1010 {
		t.Fatalf("bad: %v", idx)
	}
	if d.CreateIndex != 1000 {
		t.Fatalf("bad: %v", d)
	}
	if d.ModifyIndex != 1010 {
		t.Fatalf("bad: %v", d)
	}
	if d.Key != "/foo" {
		t.Fatalf("bad: %v", d)
	}
	if d.Flags != 43 {
		t.Fatalf("bad: %v", d)
	}
	if string(d.Value) != "zip" {
		t.Fatalf("bad: %v", d)
	}
}

func TestKVSDelete(t *testing.T) {
	store, err := testStateStore()
	if err != nil {
		t.Fatalf("err: %v", err)
	}
	defer store.Close()

	ttl := 10 * time.Millisecond
	gran := 5 * time.Millisecond
	gc, err := NewTombstoneGC(ttl, gran)
	if err != nil {
		t.Fatalf("err: %v", err)
	}
	gc.SetEnabled(true)
	store.gc = gc

	// Create the entry
	d := &structs.DirEntry{Key: "/foo", Flags: 42, Value: []byte("test")}
	if err := store.KVSSet(1000, d); err != nil {
		t.Fatalf("err: %v", err)
	}

	notify1 := make(chan struct{}, 1)
	store.WatchKV("/", notify1)

	// Delete the entry
	if err := store.KVSDelete(1020, "/foo"); err != nil {
		t.Fatalf("err: %v", err)
	}

	// Check that we've fired notify1
	select {
	case <-notify1:
	default:
		t.Fatalf("should notify /")
	}

	// Should not exist
	idx, d, err := store.KVSGet("/foo")
	if err != nil {
		t.Fatalf("err: %v", err)
	}
	if idx != 1020 {
		t.Fatalf("bad: %v", idx)
	}
	if d != nil {
		t.Fatalf("bad: %v", d)
	}

	// Check tombstone exists
	_, res, err := store.tombstoneTable.Get("id", "/foo")
	if err != nil {
		t.Fatalf("err: %v", err)
	}
	if res == nil || res[0].(*structs.DirEntry).ModifyIndex != 1020 {
		t.Fatalf("bad: %#v", d)
	}

	// Check that we get a delete
	select {
	case idx := <-gc.ExpireCh():
		if idx != 1020 {
			t.Fatalf("bad %d", idx)
		}
	case <-time.After(20 * time.Millisecond):
		t.Fatalf("should expire")
	}
}

func TestKVSCheckAndSet(t *testing.T) {
	store, err := testStateStore()
	if err != nil {
		t.Fatalf("err: %v", err)
	}
	defer store.Close()

	// CAS should fail, no entry
	d := &structs.DirEntry{
		ModifyIndex: 100,
		Key:         "/foo",
		Flags:       42,
		Value:       []byte("test"),
	}
	ok, err := store.KVSCheckAndSet(1000, d)
	if err != nil {
		t.Fatalf("err: %v", err)
	}
	if ok {
		t.Fatalf("unexpected commit")
	}

	// Constrain on not-exist, should work
	d.ModifyIndex = 0
	ok, err = store.KVSCheckAndSet(1001, d)
	if err != nil {
		t.Fatalf("err: %v", err)
	}
	if !ok {
		t.Fatalf("expected commit")
	}

	// Constrain on not-exist, should fail
	d.ModifyIndex = 0
	ok, err = store.KVSCheckAndSet(1002, d)
	if err != nil {
		t.Fatalf("err: %v", err)
	}
	if ok {
		t.Fatalf("unexpected commit")
	}

	// Constrain on a wrong modify time
	d.ModifyIndex = 1000
	ok, err = store.KVSCheckAndSet(1003, d)
	if err != nil {
		t.Fatalf("err: %v", err)
	}
	if ok {
		t.Fatalf("unexpected commit")
	}

	// Constrain on a correct modify time
	d.ModifyIndex = 1001
	ok, err = store.KVSCheckAndSet(1004, d)
	if err != nil {
		t.Fatalf("err: %v", err)
	}
	if !ok {
		t.Fatalf("expected commit")
	}
}

func TestKVS_List(t *testing.T) {
	store, err := testStateStore()
	if err != nil {
		t.Fatalf("err: %v", err)
	}
	defer store.Close()

	// Should not exist
	_, idx, ents, err := store.KVSList("/web")
	if err != nil {
		t.Fatalf("err: %v", err)
	}
	if idx != 0 {
		t.Fatalf("bad: %v", idx)
	}
	if len(ents) != 0 {
		t.Fatalf("bad: %v", ents)
	}

	// Create the entries
	d := &structs.DirEntry{Key: "/web/a", Flags: 42, Value: []byte("test")}
	if err := store.KVSSet(1000, d); err != nil {
		t.Fatalf("err: %v", err)
	}
	d = &structs.DirEntry{Key: "/web/b", Flags: 42, Value: []byte("test")}
	if err := store.KVSSet(1001, d); err != nil {
		t.Fatalf("err: %v", err)
	}
	d = &structs.DirEntry{Key: "/web/sub/c", Flags: 42, Value: []byte("test")}
	if err := store.KVSSet(1002, d); err != nil {
		t.Fatalf("err: %v", err)
	}

	// Should list
	_, idx, ents, err = store.KVSList("/web")
	if err != nil {
		t.Fatalf("err: %v", err)
	}
	if idx != 1002 {
		t.Fatalf("bad: %v", idx)
	}
	if len(ents) != 3 {
		t.Fatalf("bad: %v", ents)
	}

	if ents[0].Key != "/web/a" {
		t.Fatalf("bad: %v", ents[0])
	}
	if ents[1].Key != "/web/b" {
		t.Fatalf("bad: %v", ents[1])
	}
	if ents[2].Key != "/web/sub/c" {
		t.Fatalf("bad: %v", ents[2])
	}
}

func TestKVSList_TombstoneIndex(t *testing.T) {
	store, err := testStateStore()
	if err != nil {
		t.Fatalf("err: %v", err)
	}
	defer store.Close()

	// Create the entries
	d := &structs.DirEntry{Key: "/web/a", Value: []byte("test")}
	if err := store.KVSSet(1000, d); err != nil {
		t.Fatalf("err: %v", err)
	}
	d = &structs.DirEntry{Key: "/web/b", Value: []byte("test")}
	if err := store.KVSSet(1001, d); err != nil {
		t.Fatalf("err: %v", err)
	}
	d = &structs.DirEntry{Key: "/web/c", Value: []byte("test")}
	if err := store.KVSSet(1002, d); err != nil {
		t.Fatalf("err: %v", err)
	}

	// Nuke the last node
	err = store.KVSDeleteTree(1003, "/web/c")
	if err != nil {
		t.Fatalf("err: %v", err)
	}

	// Add another node
	d = &structs.DirEntry{Key: "/other", Value: []byte("test")}
	if err := store.KVSSet(1004, d); err != nil {
		t.Fatalf("err: %v", err)
	}

	// List should properly reflect tombstoned value
	tombIdx, idx, ents, err := store.KVSList("/web")
	if err != nil {
		t.Fatalf("err: %v", err)
	}
	if idx != 1004 {
		t.Fatalf("bad: %v", idx)
	}
	if tombIdx != 1003 {
		t.Fatalf("bad: %v", idx)
	}
	if len(ents) != 2 {
		t.Fatalf("bad: %v", ents)
	}
}

func TestKVS_ListKeys(t *testing.T) {
	store, err := testStateStore()
	if err != nil {
		t.Fatalf("err: %v", err)
	}
	defer store.Close()

	// Should not exist
	idx, keys, err := store.KVSListKeys("", "/")
	if err != nil {
		t.Fatalf("err: %v", err)
	}
	if idx != 1 {
		t.Fatalf("bad: %v", idx)
	}
	if len(keys) != 0 {
		t.Fatalf("bad: %v", keys)
	}

	// Create the entries
	d := &structs.DirEntry{Key: "/web/a", Flags: 42, Value: []byte("test")}
	if err := store.KVSSet(1000, d); err != nil {
		t.Fatalf("err: %v", err)
	}
	d = &structs.DirEntry{Key: "/web/b", Flags: 42, Value: []byte("test")}
	if err := store.KVSSet(1001, d); err != nil {
		t.Fatalf("err: %v", err)
	}
	d = &structs.DirEntry{Key: "/web/sub/c", Flags: 42, Value: []byte("test")}
	if err := store.KVSSet(1002, d); err != nil {
		t.Fatalf("err: %v", err)
	}

	// Should list
	idx, keys, err = store.KVSListKeys("", "/")
	if err != nil {
		t.Fatalf("err: %v", err)
	}
	if idx != 1002 {
		t.Fatalf("bad: %v", idx)
	}
	if len(keys) != 1 {
		t.Fatalf("bad: %v", keys)
	}
	if keys[0] != "/" {
		t.Fatalf("bad: %v", keys)
	}

	// Should list just web
	idx, keys, err = store.KVSListKeys("/", "/")
	if err != nil {
		t.Fatalf("err: %v", err)
	}
	if idx != 1002 {
		t.Fatalf("bad: %v", idx)
	}
	if len(keys) != 1 {
		t.Fatalf("bad: %v", keys)
	}
	if keys[0] != "/web/" {
		t.Fatalf("bad: %v", keys)
	}

	// Should list a, b, sub/
	idx, keys, err = store.KVSListKeys("/web/", "/")
	if err != nil {
		t.Fatalf("err: %v", err)
	}
	if idx != 1002 {
		t.Fatalf("bad: %v", idx)
	}
	if len(keys) != 3 {
		t.Fatalf("bad: %v", keys)
	}
	if keys[0] != "/web/a" {
		t.Fatalf("bad: %v", keys)
	}
	if keys[1] != "/web/b" {
		t.Fatalf("bad: %v", keys)
	}
	if keys[2] != "/web/sub/" {
		t.Fatalf("bad: %v", keys)
	}

	// Should list c
	idx, keys, err = store.KVSListKeys("/web/sub/", "/")
	if err != nil {
		t.Fatalf("err: %v", err)
	}
	if idx != 1002 {
		t.Fatalf("bad: %v", idx)
	}
	if len(keys) != 1 {
		t.Fatalf("bad: %v", keys)
	}
	if keys[0] != "/web/sub/c" {
		t.Fatalf("bad: %v", keys)
	}

	// Should list all
	idx, keys, err = store.KVSListKeys("/web/", "")
	if err != nil {
		t.Fatalf("err: %v", err)
	}
	if idx != 1002 {
		t.Fatalf("bad: %v", idx)
	}
	if len(keys) != 3 {
		t.Fatalf("bad: %v", keys)
	}
	if keys[2] != "/web/sub/c" {
		t.Fatalf("bad: %v", keys)
	}
}

func TestKVS_ListKeys_Index(t *testing.T) {
	store, err := testStateStore()
	if err != nil {
		t.Fatalf("err: %v", err)
	}
	defer store.Close()

	// Create the entries
	d := &structs.DirEntry{Key: "/foo/a", Flags: 42, Value: []byte("test")}
	if err := store.KVSSet(1000, d); err != nil {
		t.Fatalf("err: %v", err)
	}
	d = &structs.DirEntry{Key: "/bar/b", Flags: 42, Value: []byte("test")}
	if err := store.KVSSet(1001, d); err != nil {
		t.Fatalf("err: %v", err)
	}
	d = &structs.DirEntry{Key: "/baz/c", Flags: 42, Value: []byte("test")}
	if err := store.KVSSet(1002, d); err != nil {
		t.Fatalf("err: %v", err)
	}
	d = &structs.DirEntry{Key: "/other/d", Flags: 42, Value: []byte("test")}
	if err := store.KVSSet(1003, d); err != nil {
		t.Fatalf("err: %v", err)
	}

	idx, keys, err := store.KVSListKeys("/foo", "")
	if err != nil {
		t.Fatalf("err: %v", err)
	}
	if idx != 1000 {
		t.Fatalf("bad: %v", idx)
	}
	if len(keys) != 1 {
		t.Fatalf("bad: %v", keys)
	}

	idx, keys, err = store.KVSListKeys("/ba", "")
	if err != nil {
		t.Fatalf("err: %v", err)
	}
	if idx != 1002 {
		t.Fatalf("bad: %v", idx)
	}
	if len(keys) != 2 {
		t.Fatalf("bad: %v", keys)
	}

	idx, keys, err = store.KVSListKeys("/nope", "")
	if err != nil {
		t.Fatalf("err: %v", err)
	}
	if idx != 1003 {
		t.Fatalf("bad: %v", idx)
	}
	if len(keys) != 0 {
		t.Fatalf("bad: %v", keys)
	}
}

func TestKVS_ListKeys_TombstoneIndex(t *testing.T) {
	store, err := testStateStore()
	if err != nil {
		t.Fatalf("err: %v", err)
	}
	defer store.Close()

	// Create the entries
	d := &structs.DirEntry{Key: "/foo/a", Flags: 42, Value: []byte("test")}
	if err := store.KVSSet(1000, d); err != nil {
		t.Fatalf("err: %v", err)
	}
	d = &structs.DirEntry{Key: "/bar/b", Flags: 42, Value: []byte("test")}
	if err := store.KVSSet(1001, d); err != nil {
		t.Fatalf("err: %v", err)
	}
	d = &structs.DirEntry{Key: "/baz/c", Flags: 42, Value: []byte("test")}
	if err := store.KVSSet(1002, d); err != nil {
		t.Fatalf("err: %v", err)
	}
	d = &structs.DirEntry{Key: "/other/d", Flags: 42, Value: []byte("test")}
	if err := store.KVSSet(1003, d); err != nil {
		t.Fatalf("err: %v", err)
	}
	if err := store.KVSDelete(1004, "/baz/c"); err != nil {
		t.Fatalf("err: %v", err)
	}

	idx, keys, err := store.KVSListKeys("/foo", "")
	if err != nil {
		t.Fatalf("err: %v", err)
	}
	if idx != 1000 {
		t.Fatalf("bad: %v", idx)
	}
	if len(keys) != 1 {
		t.Fatalf("bad: %v", keys)
	}

	idx, keys, err = store.KVSListKeys("/ba", "")
	if err != nil {
		t.Fatalf("err: %v", err)
	}
	if idx != 1004 {
		t.Fatalf("bad: %v", idx)
	}
	if len(keys) != 1 {
		t.Fatalf("bad: %v", keys)
	}

	idx, keys, err = store.KVSListKeys("/nope", "")
	if err != nil {
		t.Fatalf("err: %v", err)
	}
	if idx != 1004 {
		t.Fatalf("bad: %v", idx)
	}
	if len(keys) != 0 {
		t.Fatalf("bad: %v", keys)
	}
}

func TestKVSDeleteTree(t *testing.T) {
	store, err := testStateStore()
	if err != nil {
		t.Fatalf("err: %v", err)
	}
	defer store.Close()

	ttl := 10 * time.Millisecond
	gran := 5 * time.Millisecond
	gc, err := NewTombstoneGC(ttl, gran)
	if err != nil {
		t.Fatalf("err: %v", err)
	}
	gc.SetEnabled(true)
	store.gc = gc

	notify1 := make(chan struct{}, 1)
	notify2 := make(chan struct{}, 1)
	notify3 := make(chan struct{}, 1)

	store.WatchKV("", notify1)
	store.WatchKV("/web/sub", notify2)
	store.WatchKV("/other", notify3)

	// Should not exist
	err = store.KVSDeleteTree(1000, "/web")
	if err != nil {
		t.Fatalf("err: %v", err)
	}

	// Create the entries
	d := &structs.DirEntry{Key: "/web/a", Flags: 42, Value: []byte("test")}
	if err := store.KVSSet(1000, d); err != nil {
		t.Fatalf("err: %v", err)
	}
	d = &structs.DirEntry{Key: "/web/b", Flags: 42, Value: []byte("test")}
	if err := store.KVSSet(1001, d); err != nil {
		t.Fatalf("err: %v", err)
	}
	d = &structs.DirEntry{Key: "/web/sub/c", Flags: 42, Value: []byte("test")}
	if err := store.KVSSet(1002, d); err != nil {
		t.Fatalf("err: %v", err)
	}

	// Nuke the web tree
	err = store.KVSDeleteTree(1010, "/web")
	if err != nil {
		t.Fatalf("err: %v", err)
	}

	// Nothing should list
	tombIdx, idx, ents, err := store.KVSList("/web")
	if err != nil {
		t.Fatalf("err: %v", err)
	}
	if idx != 1010 {
		t.Fatalf("bad: %v", idx)
	}
	if tombIdx != 1010 {
		t.Fatalf("bad: %v", idx)
	}
	if len(ents) != 0 {
		t.Fatalf("bad: %v", ents)
	}

	// Check tombstones exists
	_, res, err := store.tombstoneTable.Get("id_prefix", "/web")
	if err != nil {
		t.Fatalf("err: %v", err)
	}
	if len(res) != 3 {
		t.Fatalf("bad: %#v", d)
	}
	for _, r := range res {
		if r.(*structs.DirEntry).ModifyIndex != 1010 {
			t.Fatalf("bad: %#v", r)
		}
	}

	// Check that we've fired notify1 and notify2
	select {
	case <-notify1:
	default:
		t.Fatalf("should notify root")
	}
	select {
	case <-notify2:
	default:
		t.Fatalf("should notify /web/sub")
	}
	select {
	case <-notify3:
		t.Fatalf("should not notify /other")
	default:
	}

	// Check that we get a delete
	select {
	case idx := <-gc.ExpireCh():
		if idx != 1010 {
			t.Fatalf("bad %d", idx)
		}
	case <-time.After(20 * time.Millisecond):
		t.Fatalf("should expire")
	}
}

func TestReapTombstones(t *testing.T) {
	store, err := testStateStore()
	if err != nil {
		t.Fatalf("err: %v", err)
	}
	defer store.Close()

	ttl := 10 * time.Millisecond
	gran := 5 * time.Millisecond
	gc, err := NewTombstoneGC(ttl, gran)
	if err != nil {
		t.Fatalf("err: %v", err)
	}
	gc.SetEnabled(true)
	store.gc = gc

	// Should not exist
	err = store.KVSDeleteTree(1000, "/web")
	if err != nil {
		t.Fatalf("err: %v", err)
	}

	// Create the entries
	d := &structs.DirEntry{Key: "/web/a", Flags: 42, Value: []byte("test")}
	if err := store.KVSSet(1000, d); err != nil {
		t.Fatalf("err: %v", err)
	}
	d = &structs.DirEntry{Key: "/web/b", Flags: 42, Value: []byte("test")}
	if err := store.KVSSet(1001, d); err != nil {
		t.Fatalf("err: %v", err)
	}
	d = &structs.DirEntry{Key: "/web/sub/c", Flags: 42, Value: []byte("test")}
	if err := store.KVSSet(1002, d); err != nil {
		t.Fatalf("err: %v", err)
	}

	// Nuke just a
	err = store.KVSDelete(1010, "/web/a")
	if err != nil {
		t.Fatalf("err: %v", err)
	}

	// Nuke the web tree
	err = store.KVSDeleteTree(1020, "/web")
	if err != nil {
		t.Fatalf("err: %v", err)
	}

	// Do a reap, should be a noop
	if err := store.ReapTombstones(1000); err != nil {
		t.Fatalf("err: %v", err)
	}

	// Check tombstones exists
	_, res, err := store.tombstoneTable.Get("id_prefix", "/web")
	if err != nil {
		t.Fatalf("err: %v", err)
	}
	if len(res) != 3 {
		t.Fatalf("bad: %#v", d)
	}

	// Do a reap, should remove just /web/a
	if err := store.ReapTombstones(1010); err != nil {
		t.Fatalf("err: %v", err)
	}

	// Check tombstones exists
	_, res, err = store.tombstoneTable.Get("id_prefix", "/web")
	if err != nil {
		t.Fatalf("err: %v", err)
	}
	if len(res) != 2 {
		t.Fatalf("bad: %#v", d)
	}

	// Do a reap, should remove them all
	if err := store.ReapTombstones(1025); err != nil {
		t.Fatalf("err: %v", err)
	}

	// Check no tombstones exists
	_, res, err = store.tombstoneTable.Get("id_prefix", "/web")
	if err != nil {
		t.Fatalf("err: %v", err)
	}
	if len(res) != 0 {
		t.Fatalf("bad: %#v", d)
	}
}

func TestSessionCreate(t *testing.T) {
	store, err := testStateStore()
	if err != nil {
		t.Fatalf("err: %v", err)
	}
	defer store.Close()

	if err := store.EnsureNode(3, structs.Node{"foo", "127.0.0.1"}); err != nil {
		t.Fatalf("err: %v", err)
	}
	check := &structs.HealthCheck{
		Node:    "foo",
		CheckID: "bar",
		Status:  structs.HealthPassing,
	}
	if err := store.EnsureCheck(13, check); err != nil {
		t.Fatalf("err: %v", err)
	}

	session := &structs.Session{
		ID:     generateUUID(),
		Node:   "foo",
		Checks: []string{"bar"},
	}

	if err := store.SessionCreate(1000, session); err != nil {
		t.Fatalf("err: %v", err)
	}

	if session.CreateIndex != 1000 {
		t.Fatalf("bad: %v", session)
	}
}

func TestSessionCreate_Invalid(t *testing.T) {
	store, err := testStateStore()
	if err != nil {
		t.Fatalf("err: %v", err)
	}
	defer store.Close()

	// No node registered
	session := &structs.Session{
		ID:     generateUUID(),
		Node:   "foo",
		Checks: []string{"bar"},
	}
	if err := store.SessionCreate(1000, session); err.Error() != "Missing node registration" {
		t.Fatalf("err: %v", err)
	}

	// Check not registered
	if err := store.EnsureNode(3, structs.Node{"foo", "127.0.0.1"}); err != nil {
		t.Fatalf("err: %v", err)
	}
	if err := store.SessionCreate(1000, session); err.Error() != "Missing check 'bar' registration" {
		t.Fatalf("err: %v", err)
	}

	// Unhealthy check
	check := &structs.HealthCheck{
		Node:    "foo",
		CheckID: "bar",
		Status:  structs.HealthCritical,
	}
	if err := store.EnsureCheck(13, check); err != nil {
		t.Fatalf("err: %v", err)
	}
	if err := store.SessionCreate(1000, session); err.Error() != "Check 'bar' is in critical state" {
		t.Fatalf("err: %v", err)
	}
}

func TestSession_Lookups(t *testing.T) {
	store, err := testStateStore()
	if err != nil {
		t.Fatalf("err: %v", err)
	}
	defer store.Close()

	// Create a session
	if err := store.EnsureNode(3, structs.Node{"foo", "127.0.0.1"}); err != nil {
		t.Fatalf("err: %v", err)
	}
	session := &structs.Session{
		ID:     generateUUID(),
		Node:   "foo",
		Checks: []string{},
	}
	if err := store.SessionCreate(1000, session); err != nil {
		t.Fatalf("err: %v", err)
	}

	// Lookup by ID
	idx, s2, err := store.SessionGet(session.ID)
	if err != nil {
		t.Fatalf("err: %v", err)
	}
	if idx != 1000 {
		t.Fatalf("bad: %v", idx)
	}
	if !reflect.DeepEqual(s2, session) {
		t.Fatalf("bad: %#v %#v", s2, session)
	}

	// Create many sessions
	ids := []string{session.ID}
	for i := 0; i < 10; i++ {
		session := &structs.Session{
			ID:   generateUUID(),
			Node: "foo",
		}
		if err := store.SessionCreate(uint64(1000+i), session); err != nil {
			t.Fatalf("err: %v", err)
		}
		ids = append(ids, session.ID)
	}

	// List all
	idx, all, err := store.SessionList()
	if err != nil {
		t.Fatalf("err: %v", err)
	}
	if idx != 1009 {
		t.Fatalf("bad: %v", idx)
	}

	// Retrieve the ids
	var out []string
	for _, s := range all {
		out = append(out, s.ID)
	}

	sort.Strings(ids)
	sort.Strings(out)
	if !reflect.DeepEqual(ids, out) {
		t.Fatalf("bad: %v %v", ids, out)
	}

	// List by node
	idx, nodes, err := store.NodeSessions("foo")
	if err != nil {
		t.Fatalf("err: %v", err)
	}
	if idx != 1009 {
		t.Fatalf("bad: %v", idx)
	}

	// Check again for the node list
	out = nil
	for _, s := range nodes {
		out = append(out, s.ID)
	}
	sort.Strings(out)
	if !reflect.DeepEqual(ids, out) {
		t.Fatalf("bad: %v %v", ids, out)
	}
}

func TestSessionInvalidate_CriticalHealthCheck(t *testing.T) {
	store, err := testStateStore()
	if err != nil {
		t.Fatalf("err: %v", err)
	}
	defer store.Close()

	if err := store.EnsureNode(3, structs.Node{"foo", "127.0.0.1"}); err != nil {
		t.Fatalf("err: %v", err)
	}
	check := &structs.HealthCheck{
		Node:    "foo",
		CheckID: "bar",
		Status:  structs.HealthPassing,
	}
	if err := store.EnsureCheck(13, check); err != nil {
		t.Fatalf("err: %v", err)
	}

	session := &structs.Session{
		ID:     generateUUID(),
		Node:   "foo",
		Checks: []string{"bar"},
	}
	if err := store.SessionCreate(14, session); err != nil {
		t.Fatalf("err: %v", err)
	}

	// Invalidate the check
	check.Status = structs.HealthCritical
	if err := store.EnsureCheck(15, check); err != nil {
		t.Fatalf("err: %v", err)
	}

	// Lookup by ID, should be nil
	_, s2, err := store.SessionGet(session.ID)
	if err != nil {
		t.Fatalf("err: %v", err)
	}
	if s2 != nil {
		t.Fatalf("session should be invalidated")
	}
}

func TestSessionInvalidate_DeleteHealthCheck(t *testing.T) {
	store, err := testStateStore()
	if err != nil {
		t.Fatalf("err: %v", err)
	}
	defer store.Close()

	if err := store.EnsureNode(3, structs.Node{"foo", "127.0.0.1"}); err != nil {
		t.Fatalf("err: %v", err)
	}
	check := &structs.HealthCheck{
		Node:    "foo",
		CheckID: "bar",
		Status:  structs.HealthPassing,
	}
	if err := store.EnsureCheck(13, check); err != nil {
		t.Fatalf("err: %v", err)
	}

	session := &structs.Session{
		ID:     generateUUID(),
		Node:   "foo",
		Checks: []string{"bar"},
	}
	if err := store.SessionCreate(14, session); err != nil {
		t.Fatalf("err: %v", err)
	}

	// Delete the check
	if err := store.DeleteNodeCheck(15, "foo", "bar"); err != nil {
		t.Fatalf("err: %v", err)
	}

	// Lookup by ID, should be nil
	_, s2, err := store.SessionGet(session.ID)
	if err != nil {
		t.Fatalf("err: %v", err)
	}
	if s2 != nil {
		t.Fatalf("session should be invalidated")
	}
}

func TestSessionInvalidate_DeleteNode(t *testing.T) {
	store, err := testStateStore()
	if err != nil {
		t.Fatalf("err: %v", err)
	}
	defer store.Close()

	if err := store.EnsureNode(3, structs.Node{"foo", "127.0.0.1"}); err != nil {
		t.Fatalf("err: %v", err)
	}

	session := &structs.Session{
		ID:   generateUUID(),
		Node: "foo",
	}
	if err := store.SessionCreate(14, session); err != nil {
		t.Fatalf("err: %v", err)
	}

	// Delete the node
	if err := store.DeleteNode(15, "foo"); err != nil {
		t.Fatalf("err: %v", err)
	}

	// Lookup by ID, should be nil
	_, s2, err := store.SessionGet(session.ID)
	if err != nil {
		t.Fatalf("err: %v", err)
	}
	if s2 != nil {
		t.Fatalf("session should be invalidated")
	}
}

func TestSessionInvalidate_DeleteNodeService(t *testing.T) {
	store, err := testStateStore()
	if err != nil {
		t.Fatalf("err: %v", err)
	}
	defer store.Close()

	if err := store.EnsureNode(11, structs.Node{"foo", "127.0.0.1"}); err != nil {
		t.Fatalf("err: %v", err)
	}
	if err := store.EnsureService(12, "foo", &structs.NodeService{"api", "api", nil, "", 5000}); err != nil {
		t.Fatalf("err: %v", err)
	}
	check := &structs.HealthCheck{
		Node:      "foo",
		CheckID:   "api",
		Name:      "Can connect",
		Status:    structs.HealthPassing,
		ServiceID: "api",
	}
	if err := store.EnsureCheck(13, check); err != nil {
		t.Fatalf("err: %v", err)
	}

	session := &structs.Session{
		ID:     generateUUID(),
		Node:   "foo",
		Checks: []string{"api"},
	}
	if err := store.SessionCreate(14, session); err != nil {
		t.Fatalf("err: %v", err)
	}

	// Should invalidate the session
	if err := store.DeleteNodeService(15, "foo", "api"); err != nil {
		t.Fatalf("err: %v", err)
	}

	// Lookup by ID, should be nil
	_, s2, err := store.SessionGet(session.ID)
	if err != nil {
		t.Fatalf("err: %v", err)
	}
	if s2 != nil {
		t.Fatalf("session should be invalidated")
	}
}

func TestKVSLock(t *testing.T) {
	store, err := testStateStore()
	if err != nil {
		t.Fatalf("err: %v", err)
	}
	defer store.Close()

	if err := store.EnsureNode(3, structs.Node{"foo", "127.0.0.1"}); err != nil {
		t.Fatalf("err: %v", err)
	}
	session := &structs.Session{ID: generateUUID(), Node: "foo"}
	if err := store.SessionCreate(4, session); err != nil {
		t.Fatalf("err: %v", err)
	}

	// Lock with a non-existing keys should work
	d := &structs.DirEntry{
		Key:     "/foo",
		Flags:   42,
		Value:   []byte("test"),
		Session: session.ID,
	}
	ok, err := store.KVSLock(5, d)
	if err != nil {
		t.Fatalf("err: %v", err)
	}
	if !ok {
		t.Fatalf("unexpected fail")
	}
	if d.LockIndex != 1 {
		t.Fatalf("bad: %v", d)
	}

	// Re-locking should fail
	ok, err = store.KVSLock(6, d)
	if err != nil {
		t.Fatalf("err: %v", err)
	}
	if ok {
		t.Fatalf("expected fail")
	}

	// Set a normal key
	k1 := &structs.DirEntry{
		Key:   "/bar",
		Flags: 0,
		Value: []byte("asdf"),
	}
	if err := store.KVSSet(7, k1); err != nil {
		t.Fatalf("err: %v", err)
	}

	// Should acquire the lock
	k1.Session = session.ID
	ok, err = store.KVSLock(8, k1)
	if err != nil {
		t.Fatalf("err: %v", err)
	}
	if !ok {
		t.Fatalf("unexpected fail")
	}

	// Re-acquire should fail
	ok, err = store.KVSLock(9, k1)
	if err != nil {
		t.Fatalf("err: %v", err)
	}
	if ok {
		t.Fatalf("expected fail")
	}

}

func TestKVSUnlock(t *testing.T) {
	store, err := testStateStore()
	if err != nil {
		t.Fatalf("err: %v", err)
	}
	defer store.Close()

	if err := store.EnsureNode(3, structs.Node{"foo", "127.0.0.1"}); err != nil {
		t.Fatalf("err: %v", err)
	}
	session := &structs.Session{ID: generateUUID(), Node: "foo"}
	if err := store.SessionCreate(4, session); err != nil {
		t.Fatalf("err: %v", err)
	}

	// Unlock with a non-existing keys should fail
	d := &structs.DirEntry{
		Key:     "/foo",
		Flags:   42,
		Value:   []byte("test"),
		Session: session.ID,
	}
	ok, err := store.KVSUnlock(5, d)
	if err != nil {
		t.Fatalf("err: %v", err)
	}
	if ok {
		t.Fatalf("expected fail")
	}

	// Lock should work
	d.Session = session.ID
	if ok, _ := store.KVSLock(6, d); !ok {
		t.Fatalf("expected lock")
	}

	// Unlock should work
	d.Session = session.ID
	ok, err = store.KVSUnlock(7, d)
	if err != nil {
		t.Fatalf("err: %v", err)
	}
	if !ok {
		t.Fatalf("unexpected fail")
	}

	// Re-lock should work
	d.Session = session.ID
	if ok, err := store.KVSLock(8, d); err != nil {
		t.Fatalf("err: %v", err)
	} else if !ok {
		t.Fatalf("expected lock")
	}
	if d.LockIndex != 2 {
		t.Fatalf("bad: %v", d)
	}
}

func TestSessionInvalidate_KeyUnlock(t *testing.T) {
	store, err := testStateStore()
	if err != nil {
		t.Fatalf("err: %v", err)
	}
	defer store.Close()
	if err := store.EnsureNode(3, structs.Node{"foo", "127.0.0.1"}); err != nil {
		t.Fatalf("err: %v", err)
	}
	session := &structs.Session{
		ID:        generateUUID(),
		Node:      "foo",
		LockDelay: 50 * time.Millisecond,
	}
	if err := store.SessionCreate(4, session); err != nil {
		t.Fatalf("err: %v", err)
	}

	// Lock a key with the session
	d := &structs.DirEntry{
		Key:     "/foo",
		Flags:   42,
		Value:   []byte("test"),
		Session: session.ID,
	}
	ok, err := store.KVSLock(5, d)
	if err != nil {
		t.Fatalf("err: %v", err)
	}
	if !ok {
		t.Fatalf("unexpected fail")
	}

	notify1 := make(chan struct{}, 1)
	store.WatchKV("/f", notify1)

	// Delete the node
	if err := store.DeleteNode(6, "foo"); err != nil {
		t.Fatalf("err: %v", err)
	}

	// Key should be unlocked
	idx, d2, err := store.KVSGet("/foo")
	if idx != 6 {
		t.Fatalf("bad: %v", idx)
	}
	if d2.LockIndex != 1 {
		t.Fatalf("bad: %v", *d2)
	}
	if d2.Session != "" {
		t.Fatalf("bad: %v", *d2)
	}

	// Should notify of update
	select {
	case <-notify1:
	default:
		t.Fatalf("should notify /f")
	}

	// Key should have a lock delay
	expires := store.KVSLockDelay("/foo")
	if expires.Before(time.Now().Add(30 * time.Millisecond)) {
		t.Fatalf("Bad: %v", expires)
	}
}

func TestSessionInvalidate_KeyDelete(t *testing.T) {
	store, err := testStateStore()
	if err != nil {
		t.Fatalf("err: %v", err)
	}
	defer store.Close()

	if err := store.EnsureNode(3, structs.Node{"foo", "127.0.0.1"}); err != nil {
		t.Fatalf("err: %v", err)
	}
	session := &structs.Session{
		ID:        generateUUID(),
		Node:      "foo",
		LockDelay: 50 * time.Millisecond,
		Behavior:  structs.SessionKeysDelete,
	}
	if err := store.SessionCreate(4, session); err != nil {
		t.Fatalf("err: %v", err)
	}

	// Lock a key with the session
	d := &structs.DirEntry{
		Key:     "/bar",
		Flags:   42,
		Value:   []byte("test"),
		Session: session.ID,
	}
	ok, err := store.KVSLock(5, d)
	if err != nil {
		t.Fatalf("err: %v", err)
	}
	if !ok {
		t.Fatalf("unexpected fail")
	}

	notify1 := make(chan struct{}, 1)
	store.WatchKV("/b", notify1)

	// Delete the node
	if err := store.DeleteNode(6, "foo"); err != nil {
		t.Fatalf("err: %v", err)
	}

	// Key should be deleted
	_, d2, err := store.KVSGet("/bar")
	if d2 != nil {
		t.Fatalf("unexpected undeleted key")
	}

	// Should notify of update
	select {
	case <-notify1:
	default:
		t.Fatalf("should notify /b")
	}

	// Key should have a lock delay
	expires := store.KVSLockDelay("/bar")
	if expires.Before(time.Now().Add(30 * time.Millisecond)) {
		t.Fatalf("Bad: %v", expires)
	}
}

func TestACLSet_Get(t *testing.T) {
	store, err := testStateStore()
	if err != nil {
		t.Fatalf("err: %v", err)
	}
	defer store.Close()

	idx, out, err := store.ACLGet("1234")
	if err != nil {
		t.Fatalf("err: %v", err)
	}
	if idx != 0 {
		t.Fatalf("bad: %v", idx)
	}
	if out != nil {
		t.Fatalf("bad: %v", out)
	}

	a := &structs.ACL{
		ID:    generateUUID(),
		Name:  "User token",
		Type:  structs.ACLTypeClient,
		Rules: "",
	}
	if err := store.ACLSet(50, a); err != nil {
		t.Fatalf("err: %v", err)
	}
	if a.CreateIndex != 50 {
		t.Fatalf("Bad: %v", a)
	}
	if a.ModifyIndex != 50 {
		t.Fatalf("Bad: %v", a)
	}
	if a.ID == "" {
		t.Fatalf("Bad: %v", a)
	}

	idx, out, err = store.ACLGet(a.ID)
	if err != nil {
		t.Fatalf("err: %v", err)
	}
	if idx != 50 {
		t.Fatalf("bad: %v", idx)
	}
	if !reflect.DeepEqual(out, a) {
		t.Fatalf("bad: %v", out)
	}

	// Update
	a.Rules = "foo bar baz"
	if err := store.ACLSet(52, a); err != nil {
		t.Fatalf("err: %v", err)
	}
	if a.CreateIndex != 50 {
		t.Fatalf("Bad: %v", a)
	}
	if a.ModifyIndex != 52 {
		t.Fatalf("Bad: %v", a)
	}

	idx, out, err = store.ACLGet(a.ID)
	if err != nil {
		t.Fatalf("err: %v", err)
	}
	if idx != 52 {
		t.Fatalf("bad: %v", idx)
	}
	if !reflect.DeepEqual(out, a) {
		t.Fatalf("bad: %v", out)
	}
}

func TestACLDelete(t *testing.T) {
	store, err := testStateStore()
	if err != nil {
		t.Fatalf("err: %v", err)
	}
	defer store.Close()

	a := &structs.ACL{
		ID:    generateUUID(),
		Name:  "User token",
		Type:  structs.ACLTypeClient,
		Rules: "",
	}
	if err := store.ACLSet(50, a); err != nil {
		t.Fatalf("err: %v", err)
	}

	if err := store.ACLDelete(52, a.ID); err != nil {
		t.Fatalf("err: %v", err)
	}
	if err := store.ACLDelete(53, a.ID); err != nil {
		t.Fatalf("err: %v", err)
	}

	idx, out, err := store.ACLGet(a.ID)
	if err != nil {
		t.Fatalf("err: %v", err)
	}
	if idx != 52 {
		t.Fatalf("bad: %v", idx)
	}
	if out != nil {
		t.Fatalf("bad: %v", out)
	}
}

func TestACLList(t *testing.T) {
	store, err := testStateStore()
	if err != nil {
		t.Fatalf("err: %v", err)
	}
	defer store.Close()

	a1 := &structs.ACL{
		ID:   generateUUID(),
		Name: "User token",
		Type: structs.ACLTypeClient,
	}
	if err := store.ACLSet(50, a1); err != nil {
		t.Fatalf("err: %v", err)
	}

	a2 := &structs.ACL{
		ID:   generateUUID(),
		Name: "User token",
		Type: structs.ACLTypeClient,
	}
	if err := store.ACLSet(51, a2); err != nil {
		t.Fatalf("err: %v", err)
	}

	idx, out, err := store.ACLList()
	if err != nil {
		t.Fatalf("err: %v", err)
	}
	if idx != 51 {
		t.Fatalf("bad: %v", idx)
	}
	if len(out) != 2 {
		t.Fatalf("bad: %v", out)
	}
}<|MERGE_RESOLUTION|>--- conflicted
+++ resolved
@@ -849,17 +849,10 @@
 	}
 
 	// Make some changes!
-<<<<<<< HEAD
-	if err := store.EnsureService(23, "foo", &structs.NodeService{"db", "db", []string{"slave"}, 8000}); err != nil {
-		t.Fatalf("err: %v", err)
-	}
-	if err := store.EnsureService(24, "bar", &structs.NodeService{"db", "db", []string{"master"}, 8000}); err != nil {
-=======
-	if err := store.EnsureService(22, "foo", &structs.NodeService{"db", "db", []string{"slave"}, "", 8000}); err != nil {
-		t.Fatalf("err: %v", err)
-	}
-	if err := store.EnsureService(23, "bar", &structs.NodeService{"db", "db", []string{"master"}, "", 8000}); err != nil {
->>>>>>> bd65cbb7
+	if err := store.EnsureService(23, "foo", &structs.NodeService{"db", "db", []string{"slave"}, "", 8000}); err != nil {
+		t.Fatalf("err: %v", err)
+	}
+	if err := store.EnsureService(24, "bar", &structs.NodeService{"db", "db", []string{"master"}, "", 8000}); err != nil {
 		t.Fatalf("err: %v", err)
 	}
 	if err := store.EnsureNode(25, structs.Node{"baz", "127.0.0.3"}); err != nil {
