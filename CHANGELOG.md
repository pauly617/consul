## UNRELEASED

<<<<<<< HEAD
FEATURES:

* xds: allow http match criteria to be applied to routes on services using grpc protocols [[GH-6149](https://github.com/hashicorp/consul/issues/6149)]

IMPROVEMENTS:

* agent: health checks: change long timeout behavior to use to user-configured `timeout` value [[GH-6094](https://github.com/hashicorp/consul/pull/6094)]
* api: Update filtering language to include substring and regular expression matching on string values [[GH-6190](https://github.com/hashicorp/consul/pull/6190)]
* api: Display allowed HTTP CIDR information nicely [[GH-6029](https://github.com/hashicorp/consul/pull/6029)]

BUG FIXES:
* agent: avoid reverting any check updates that occur while a service is being added or the config is reloaded [[GH-6144](https://github.com/hashicorp/consul/issues/6144)]

## 1.6.0-beta2 (July 15, 2019)

IMPROVEMENTS:

* connect: added a new `-bind-address` cli option for envoy to create a mapping of the desired bind addresses to use instead of the default rules or tagged addresses [[GH-6107](https://github.com/hashicorp/consul/pull/6107)]

BUG FIXES:

* connect: fix bug in service-resolver redirects if the destination uses a default resolver [[GH-6122](https://github.com/hashicorp/consul/pull/6122)]
* connect: resolve issue where `MeshGatewayConfig` could be returned empty [[GH-6093](https://github.com/hashicorp/consul/pull/6093)]
* connect: ensure local dc connections do not use the gateway [[GH-6085](https://github.com/hashicorp/consul/issues/6085)]
* agent: fix an issue that could cause a panic while transferring leadership due to replication [[GH-6104](https://github.com/hashicorp/consul/issues/6104)]

## 1.6.0-beta1 (July 08, 2019)

FEATURES:

* **Connect Envoy Supports L7 Routing:** Additional configuration entry types `service-router`, `service-resolver`, and `service-splitter`, allow for configuring Envoy sidecars to enable reliability and deployment patterns at L7 such as HTTP path-based routing, traffic shifting, and advanced failover capabilities. For more information see the [L7 traffic management](https://www.consul.io/docs/connect/l7-traffic-management.html) docs.
* **Mesh Gateways:** Envoy can now be run as a gateway to route Connect traffic across datacenters using SNI headers, allowing connectivty across platforms and clouds and other complex network topologies. Read more in the [mesh gateway docs](https://www.consul.io/docs/connect/mesh_gateway.html).
* **Intention & CA Replication:** In order to enable connecitivty for services across datacenters, Connect intentions are now replicated and the Connect CA cross-signs from the [primary_datacenter](/docs/agent/options.html#primary_datacenter). This feature was previously part of Consul Enterprise.

IMPROVEMENTS:

* agent: Added tagged addressing to services similar to the already present Node tagged addressing [[GH-5965](https://github.com/hashicorp/consul/pull/5965)]
=======
IMPROVEMENTS:
* raft: allow trailing logs to be configured as an escape hatch for extreme load that prevents followers catching up with leader [[GH-6186](https://github.com/hashicorp/consul/pull/6186)]
* agent: added configurable limit for log files to be rotated [[GH-5831](https://github.com/hashicorp/consul/pull/5831)]
>>>>>>> d86efb83

BUG FIXES:

* autopilot: update to also remove failed nodes from WAN gossip pool [[GH-6028](https://github.com/hashicorp/consul/pull/6028)]

## 1.5.2 (June 27, 2019)

FEATURE

* tls: auto_encrypt enables automatic RPC cert provisioning for consul clients [[GH-5597](https://github.com/hashicorp/consul/pull/5597)]

IMPROVEMENTS

* ui: allow for customization of consul UI path [[GH-5950](https://github.com/hashicorp/consul/pull/5950)]
* acl: allow service deregistration with node write permission [[GH-5217](https://github.com/hashicorp/consul/pull/5217)]
* agent: support for maximum size for Output of checks [[GH-5233](https://github.com/hashicorp/consul/pull/5233)]
* agent: improve startup message when no error occurs [[GH-5896](https://github.com/hashicorp/consul/issues/5896)]
* agent: make sure client agent rate limits apply when hitting the client interface on a server directly [[GH-5927](https://github.com/hashicorp/consul/pull/5927)]
* agent: use stale requests when performing full sync [[GH-5873](https://github.com/hashicorp/consul/pull/5873)]
* agent: transfer leadership when establishLeadership fails [[GH-5247](https://github.com/hashicorp/consul/pull/5247)]
* agent: added metadata information about servers into consul service description [[GH-5455](https://github.com/hashicorp/consul/pull/5455)]
* connect: provide -admin-access-log-path for envoy [[GH-5858](https://github.com/hashicorp/consul/pull/5858)]
* connect: upgrade Envoy xDS protocol to support Envoy 1.10 [[GH-5872](https://github.com/hashicorp/consul/pull/5872)]
* dns: support alt domains for dns resolution [[GH-5940](https://github.com/hashicorp/consul/pull/5940)]
* license (enterprise): add command to reset license to builtin one
* ui: Improve linking between sidecars and proxies and their services/service instances [[GH-5944](https://github.com/hashicorp/consul/pull/5944)]
* ui: Add ability to search for tokens by policy, role or service identity name [[GH-5811](https://github.com/hashicorp/consul/pull/5811)]

BUG FIXES:

* agent: fix several data races and bugs related to node-local alias checks [[GH-5876](https://github.com/hashicorp/consul/issues/5876)]
* api: update link to agent caching in comments [[GH-5935](https://github.com/hashicorp/consul/pull/5935)]
* connect: fix proxy address formatting for IPv6 addresses [[GH-5460](https://github.com/hashicorp/consul/issues/5460)]
* connect: store signingKeyId instead of authorityKeyId [[GH-6005](https://github.com/hashicorp/consul/pull/6005)]
* ui: fix service instance linking when multiple non-unique service id's exist on multiple nodes [[GH-5933](https://github.com/hashicorp/consul/pull/5933)]
* ui: Improve error messaging for ACL policies [[GH-5836](https://github.com/hashicorp/consul/pull/5836)]
* txn: Fixed an issue that would allow a CAS operation on a service to work when it shouldn't have. [[GH-5971](https://github.com/hashicorp/consul/pull/5971)]

## 1.5.1 (May 22, 2019)

SECURITY:

* acl: fixed an issue that if an ACL rule is used for prefix matching in a policy, keys not matching that specific prefix can be deleted by a token using that policy even with default_deny settings configured [[GH-5888](https://github.com/hashicorp/consul/issues/5888)]

BUG FIXES:

* agent: Fixed an issue where recreating a node using a different ID would prevent the new node from correctly joining. [[GH-5485](https://github.com/hashicorp/consul/pull/5485)]

## 1.5.0 (May 08, 2019)

SECURITY:
* connect: Envoy versions lower than 1.9.1 are vulnerable to
 [CVE-2019-9900](https://github.com/envoyproxy/envoy/issues/6434) and
 [CVE-2019-9901](https://github.com/envoyproxy/envoy/issues/6435). Both are
 related to HTTP request parsing and so only affect Consul Connect users if they
 have configured HTTP routing rules via the ["escape
 hatch"](#custom-configuration). We recommend Envoy 1.9.1 be used. 
 Note that while we officially deprecate support for older version of Envoy in 1.5.0, 
 we recommend using Envoy 1.9.1 with all previous versions of Consul Connect too 
 (back to 1.3.0 where Envoy support was introduced).

BREAKING CHANGES:

* /watch: (note this only affects downstream programs importing `/watch` package as a library not the `watch` feature in Consul) The watch package was moved from github.com/hashicorp/consul/watch to github.com/hashicorp/consul/api/watch to live in the API module. This was necessary after updating the repo to use Go modules or else various other bugs cropped up. The watch package API has not changed so projects depending on it should need to only update the import statement to get their code functioning again. [[GH-5664](https://github.com/hashicorp/consul/pull/5664)]
* ui: Legacy UI has been removed. Setting the CONSUL_UI_LEGACY environment variable to 1 or true will no longer revert to serving the old UI. [[GH-5643](https://github.com/hashicorp/consul/pull/5643)]

FEATURES:
* **Connect Envoy Supports L7 Observability:** We introduce features that allow configuring Envoy sidecars to emit metrics and tracing at L7 (http, http2, grpc supported). For more information see the [Envoy Integration](https://consul.io/docs/connect/proxies/envoy.html) docs.
* **Centralized Configuration:** Enables central configuration of some service and proxy defaults. For more information see the [Configuration Entries](https://consul.io/docs/agent/config_entries.html) docs
* api: Implement data filtering for some endpoints using a new filtering language. [[GH-5579](https://github.com/hashicorp/consul/pull/5579)]
* snapshot agent (Consul Enterprise): Added support for saving snapshots to Azure Blob Storage.
* acl: tokens can be created with an optional expiration time [[GH-5353](https://github.com/hashicorp/consul/issues/5353)]
* acl: tokens can now be assigned an optional set of service identities [[GH-5390](https://github.com/hashicorp/consul/issues/5390)]
* acl: tokens can now be assigned to roles [[GH-5514](https://github.com/hashicorp/consul/issues/5514)]
* acl: adding support for kubernetes auth provider login [[GH-5600](https://github.com/hashicorp/consul/issues/5600)]
* ui: Template-able Dashboard links for Service detail pages [[GH-5704](https://github.com/hashicorp/consul/pull/5704)] [[GH-5777](https://github.com/hashicorp/consul/pull/5777)]
* ui: support for ACL Roles [[GH-5635](https://github.com/hashicorp/consul/pull/5635)]


IMPROVEMENTS:
* cli: allow to add ip addresses as Subject Alternative Names when creating certificates with `consul tls cert create` [[GH-5602](https://github.com/hashicorp/consul/pull/5602)]
* dns: Allow for hot-reload of many DNS configurations. [[GH-4875](https://github.com/hashicorp/consul/pull/4875)]
* agent: config is now read if json or hcl is set as the config-format or the extension is either json or hcl [[GH-5723](https://github.com/hashicorp/consul/issues/5723)]
* acl: Allow setting token accessor ids and secret ids during token creation. [[GH-4977]
(https://github.com/hashicorp/consul/issues/4977)]
* ui: Service Instances page redesign and further visibility of Connect Proxies [[GH-5326]](https://github.com/hashicorp/consul/pull/5326)
* ui: Blocking Query support / live updates for Services and Nodes, requires enabling per user via the UI Settings area [[GH-5070]](https://github.com/hashicorp/consul/pull/5070) [[GH-5267]](https://github.com/hashicorp/consul/pull/5267)
* ui: Finer grained searching for the Service listing page [[GH-5507]](https://github.com/hashicorp/consul/pull/5507)
* ui: Add proxy icons to proxy services and instances where appropriate [[GH-5463](https://github.com/hashicorp/consul/pull/5463)]

BUG FIXES:

* api: fix panic in 'consul acl set-agent-token' [[GH-5533](https://github.com/hashicorp/consul/issues/5533)]
* api: fix issue in the transaction API where the health check definition struct wasn't being deserialized properly [[GH-5553](https://github.com/hashicorp/consul/issues/5553)]
* acl: memdb filter of tokens-by-policy was inverted [[GH-5575](https://github.com/hashicorp/consul/issues/5575)]
* acl: Fix legacy rules translation for JSON based rules. [[GH-5493](https://github.com/hashicorp/consul/issues/5493)]
* agent: Fixed a bug causing RPC errors when the `discovery_max_stale` time was exceeded. [[GH-4673](https://github.com/hashicorp/consul/issues/4673)]
* agent: Fix an issue with registering health checks for an agent service where the service name would be missing. [[GH-5705](https://github.com/hashicorp/consul/issues/5705)]
* connect: fix an issue where Envoy would fail to bootstrap if some upstreams were unavailable [[GH-5499](https://github.com/hashicorp/consul/pull/5499)]
* connect: fix an issue where health checks on proxies might be missed by watchers of `/health/service/:service` API [[GH-5506](https://github.com/hashicorp/consul/issues/5506)]
* connect: fix a race condition that could leave proxies with no configuration for long periods on startup [[GH-5793](https://github.com/hashicorp/consul/issues/5793)]
* logger: fix an issue where the `log-file` option was not respecting the `log-level` [[GH-4778](https://github.com/hashicorp/consul/issues/4778)]
* catalog: fix an issue where renaming nodes could cause registration instability [[GH-5518](https://github.com/hashicorp/consul/issues/5518)]
* network areas (Consul Enterprise): Fixed an issue that could cause a lock to be held unnecessarily causing other operations to hang.

## 1.4.5 (May 22, 2019)

SECURITY:

* acl: fixed an issue that if an ACL rule is used for prefix matching in a policy, keys not matching that specific prefix can be deleted by a token using that policy even with default_deny settings configured [[GH-5888](https://github.com/hashicorp/consul/issues/5888)]

## 1.4.4 (March 21, 2019)

SECURITY:

* Fixed a problem where `verify_server_hostname` was not being respected and the default `false` was being used. This problem exists only in Consul 1.4.3. (CVE-2019-9764) [[GH-5519](https://github.com/hashicorp/consul/issues/5519)]

FEATURES:
* agent: enable reloading of agent-to-agent TLS configuration [[GH-5419](https://github.com/hashicorp/consul/pull/5419)]

IMPROVEMENTS:
* api: `/health/service/:service` blocking queries now only need a single goroutine regardless of number of instances in the service and watch channel which can massively reduce the number of goroutines on busy servers. [[GH-5449](https://github.com/hashicorp/consul/pull/5449)]

BUG FIXES:

* api: Fixed a bug where updating node information wasn't reflected in health result index. [[GH-5450](https://github.com/hashicorp/consul/issues/5450)]
* agent: Fixed a bug that would cause removal of all of an agents health checks when only one service was removed. [[GH-5456](https://github.com/hashicorp/consul/issues/5456)]
* connect: Fixed a bug where `sidecar_service` registered proxies might not be removed correctly due to ACLs for the service being removed first dissallowing the agent permission to delete the proxy. [[GH-5482](https://github.com/hashicorp/consul/pull/5482)]
* tlsutil: don't use `server_name` config for RPC connections. [[GH-5394](https://github.com/hashicorp/consul/pull/5394)]

## 1.4.3 (March 5, 2019)

SECURITY:

* Fixed a potential privilege escalation issue with the Consul 1.4.X ACL system when ACL token replication was enabled. (CVE-2019-8336) [[GH-5423](https://github.com/hashicorp/consul/issues/5423)]

BUG FIXES:

* agent: Fixed a bug that could cause invalid memberlist protocol versions to propagate throughout the cluster. [[GH-3217](https://github.com/hashicorp/consul/issues/3217)]
* server: Fixed a race condition during server initialization and leadership monitoring. [[GH-5322](https://github.com/hashicorp/consul/pull/5322)]
* agent: only enable TLS on gRPC if the HTTPS API port is enabled [[GH-5287](https://github.com/hashicorp/consul/issues/5287)]
* agent: Fixed default log file permissions. [[GH-5346](https://github.com/hashicorp/consul/issues/5346)]
* api: Fixed bug where `/connect/intentions` endpoint didn't return `X-Consul-Index` [[GH-5355](https://github.com/hashicorp/consul/pull/5355)]
* agent: Ensure that reaped servers are removed from RPC routing. [[GH-5317](https://github.com/hashicorp/consul/pull/5317)]
* acl: Fix potential race condition when listing or retrieving ACL tokens. [[GH-5412](https://github.com/hashicorp/consul/pull/5412)]
* agent: Fixed race condition that could turn up while registering services on the local agent. [[GH-4998](https://github.com/hashicorp/consul/issues/4998)]

FEATURES:
* prepared queries: Enable ServiceMeta filtering for prepared queries. [[GH-5291](https://github.com/hashicorp/consul/pull/5291)]
* dns: Enabled caching of RPC responses within the DNS server. [[GH-5300](https://github.com/hashicorp/consul/pull/5300)]

IMPROVEMENTS:

* agent: Check ACLs more often for xDS stream endpoints. [[GH-5237](https://github.com/hashicorp/consul/issues/5237)]
* connect: Sidecar services now inherit tags and service metadata of the parent service by default. [[GH-5291](https://github.com/hashicorp/consul/pull/5291)]
* connect: Envoy proxies can now have cluster-specific config overrides via new "escape hatches": [[GH-5308](https://github.com/hashicorp/consul/pull/5308)]
* agent: Added opt-in ACL token persistence for tokens set with the agent/token/* endpoints: [[GH-5328](https://github.com/hashicorp/consul/pull/5328)]
* agent: Default to requiring protocol version 1.2 for TLS connections. The docs previously said this was going to be the default in 0.8+ but it had been left at 1.0 until now. [[GH-5340](https://github.com/hashicorp/consul/pull/5340)]

## 1.4.2 (January 28, 2019)

BUG FIXES:

* api: Fixed backwards compatibility in the Consul Go API client. [[GH-5270](https://github.com/hashicorp/consul/issues/5270)]
* dns: Fixed a bug that would cause node meta TXT records to always be generated even if they were not used in the responses. [[GH-5271](https://github.com/hashicorp/consul/issues/5271)]

## 1.4.1 (January 23, 2019)

**Note:** Consul 1.4.1 can break compatibility with older versions of the Consul Go API client. At this time, we recommend that you not upgrade to 1.4.1 if you use the Go API client or other applications that utilize it such as Nomad. Read more: [[GH-5270](https://github.com/hashicorp/consul/issues/5270)]

FEATURES:

* api: The transaction API now supports catalog operations for interacting with nodes, services and checks. See the [transacton API page](https://www.consul.io/api/txn.html#tables-of-operations) for more information. [[GH-4869](https://github.com/hashicorp/consul/pull/4869)]

SECURITY:

* Fixed an issue that caused `verify_server_hostname` to not implicitly configure `verify_outgoing` to true. The documentation stated this was implicit. The previous implementation had a bug that resulted in this being partially incorrect and resulted in plaintext communication in agent-to-agent RPC when `verify_outgoing` was not explicitly set. (CVE-2018-19653) [[GH-5069](https://github.com/hashicorp/consul/issues/5069)]


IMPROVEMENTS:

* agent: Improve blocking queries for services that do not exist. [[GH-4810](https://github.com/hashicorp/consul/pull/4810)]
* api: Added new `/v1/agent/health/service/name/<service name>` and `/v1/agent/health/service/id/<service id>` endpoints  to allow querying a services status from the agent itself and avoid querying a Consul server. [[GH-2488](https://github.com/hashicorp/consul/issues/2488)]
* api: Added a new `allow_write_http_from` configuration to set which CIDR network ranges can send non GET/HEAD/OPTIONS HTTP requests. Requests originating from other addresses will be denied. [[GH-4712](https://github.com/hashicorp/consul/issues/4712)]
* cli: Added a new cli command: `consul tls` with subcommands `ca create` and `cert create` to help bootstrapping a secure agent TLS setup. This includes a new guide for creating certificates.
* connect: clients are smarter about when they regenerate leaf certificates to improve performance and reliability [[GH-5091](https://github.com/hashicorp/consul/pull/5091)]
* gossip: CPU performance improvements to memberlist gossip on very large clusters [[GH-5189](https://github.com/hashicorp/consul/pull/5189)]
* connect: Added support for prepared query upstream proxy destination type watching. [[GH-4969](https://github.com/hashicorp/consul/issues/4969)
* connect: (Consul Enterprise) Now forwards any intention API calls from secondary datacenters to the primary instead of erroring when intention replication is enabled.
* connect: Now controls rate of Certificate Signing Requests during a CA rotation so the servers aren't overwhelmed. [[GH-5228](https://github.com/hashicorp/consul/pull/5228)]

BUG FIXES:

* acl: Fixed a concurrent policy resolution issue that would fail to resolve policies for a token [[GH-5219](https://github.com/hashicorp/consul/issues/5219)]
* acl: Fixed a few racey edge cases regarding policy resolution where the RPC request could error out due to the token used for the request being deleted or modified after the token was read but before policy resolution. [[GH-5246](https://github.com/hashicorp/consul/pull/5246)]
* acl: Fixed a bug that would cause legacy ACL tokens of type management to not get full privileges when they also had rules set on them. [[GH-5261](https://github.com/hashicorp/consul/pull/5261)]
* agent: Prevent health check status flapping during check re-registration. [[GH-4904](https://github.com/hashicorp/consul/pull/4904)]
* agent: Consul 1.2.3 added DNS weights but this caused an issue with agent Anti-Entropy that didn't set the same default and so performed a re-sync every 2 minutes despite no changes. [[GH-5096](https://github.com/hashicorp/consul/pull/5096)]
* agent: Fix an anti-entropy state syncing issue where an invalid token being used for registration of 1 service could cause a failure to register a different service with a valid token. [[GH-3676](https://github.com/hashicorp/consul/issues/3676)]
* agent: (Consul Enterprise) Snapshot agent now uses S3 API for unversioned objects to workaround an issue when a bucket has versioning enabled.
* agent: Fixed a bug where agent cache could return an error older than the last non-error value stored. This mostly affected Connect bootstrapping in integration environments but lead to some very hard to track down "impossible" issues [[GH-4480](https://github.com/hashicorp/consul/issues/4480)]
* agent: snapshot verification now works regardless of spacing in `meta.json` [[GH-5193](https://github.com/hashicorp/consul/issues/5193)]
* agent: Fixed a bug where `disable_host_node_id = false` was not working properly [[GH-4914](https://github.com/hashicorp/consul/issues/4914)]
* agent: Fixed issue where DNS weights added in 1.2.3 caused unnecessary Anti-Entropy syncs due to implicit vs explicit default weights being considered "different". [[GH-5126](https://github.com/hashicorp/consul/pull/5126)]
* api: Fixed an issue where service discovery requests that use both `?cached` and multiple repeated tag filters might incorrectly see the cached result for a different query [[GH-4987](https://github.com/hashicorp/consul/pull/4987)]
* api: Fixed an issue causing blocking query wait times to not be used when retrieving leaf certificates. [[GH-4462](https://github.com/hashicorp/consul/issues/4462)]
* cli: display messages from serf in cli [[GH-5236](https://github.com/hashicorp/consul/pull/5236)]
* connect: Fixed an issue where a blank CA config could be written to a snapshot when Connect was disabled. [[GH-4954](https://github.com/hashicorp/consul/pull/4954)]
* connect: Fixed a bug with the create and modify indices of leaf certificates not being incremented properly. [[GH-4463](https://github.com/hashicorp/consul/issues/4463)]
* connect: Fixed an issue where certificates could leak and remain in client memory forever [[GH-5091](https://github.com/hashicorp/consul/pull/5091)] 
* connect: (Consul Enterprise) When requesting to sign intermediates the primary dc is now used
* connect: added tls config for vault connect ca provider [[GH-5125](https://github.com/hashicorp/consul/issues/5125)]
* connect: Fix a panic on 32 bit systems for unaligned 64 bit atomic operations. [[GH-5128](https://github.com/hashicorp/consul/issues/5128)]
* debug: Fixed an issue causing the debug archive to not be gzipped. [[GH-5141](https://github.com/hashicorp/consul/issues/5141)]
* dns: Fix an issue causing infinite recursion for some DNS queries when a nodes address had bee misconfigured [[GH-4907](https://github.com/hashicorp/consul/issues/4907)]
* watch: Fix a data race during setting up a watch plan. [[GH-4357](https://github.com/hashicorp/consul/issues/4357)]
* ui: Correctly encode/decode URLs within the KV areas. Also encode/decode slashes in URLS related to service names [[GH5206](https://github.com/hashicorp/consul/pull/5206)]

## 1.4.0 (November 14, 2018)

FEATURES:

* **New ACL System:** The ACL system has been redesigned while allowing for
  in-place upgrades that will automatically migrate to the new system while
  retaining compatibility for existing ACL tokens for clusters where ACLs are
  enabled. This new system introduces a number of improvements to tokens
  including accessor IDs and a new policy model. It also includes a new CLI for
  ACL interactions and a completely redesigned UI experience to manage ACLs and
  policies. WAN federated clusters will need to add the additional replication
  token configuration in order to ensure WAN ACL replication in the new system.
  [[GH-4791](https://github.com/hashicorp/consul/pull/4791)]
    * ACL CLI.
    * New ACL HTTP APIs.
    * Splitting ACL Tokens into Tokens and Policies with rules being defined on policies and tokens being linked to policies.
    * ACL Tokens have a public accessor ID now in addition to the secret ID that they used to have.
    * Setting a replication token is now required but it only needs "read" permissions on ACLs.
    * Update to the rules language to allow for exact-matching rules in addition to prefix matching rules
    * Added DC local tokens.
    * Auto-Transitioning from legacy mode to normal mode as the cluster's servers get upgraded.
    * ACL UI updates to support new functionality.

* **Multi-datacenter Connect:** (Consul Enterprise) Consul Connect now supports multi-datacenter connections and
replicates intentions. This allows WAN federated DCs to provide connections
from source and destination proxies in any DC.

* New command `consul debug` which gathers information about the cluster to help
  resolve incidents and debug issues faster. [[GH-4754](https://github.com/hashicorp/consul/issues/4754)]

IMPROVEMENTS:

* dns: Implement prefix lookups for DNS TTL. [[GH-4605](https://github.com/hashicorp/consul/issues/4605)]
* ui: Add JSON and YAML linting to the KV code editor. [[GH-4814](https://github.com/hashicorp/consul/pull/4814)]
* connect: Fix comment DYNAMIC_DNS to LOGICAL_DNS. [[GH-4799](https://github.com/hashicorp/consul/pull/4799)]
* terraform: fix formatting of consul.tf. [[GH-4580](https://github.com/hashicorp/consul/pull/4580)]

BUG FIXES:

* snapshot: Fixed a bug where node ID and datacenter weren't being included in or restored from the snapshots. [[GH-4872](https://github.com/hashicorp/consul/issues/4872)]
* api: Fixed migration issue where changes to allow multiple tags in 1.3.0 would cause broken results during a migration from earlier versions [[GH-4944](https://github.com/hashicorp/consul/pull/4944)]

## 1.3.1 (November 13, 2018)

BUG FIXES:
 * api: Fix issue introduced in 1.3.0 where catalog queries with tag filters
   change behaviour during upgrades from 1.2.x or earlier. (Back-ported from
   1.4.0 release candidate.) [[GH-4944](https://github.com/hashicorp/consul/issues/4944)].

## 1.3.0 (October 11, 2018)

FEATURES:

* **Connect Envoy Support**: This release includes support for using Envoy as a
  Proxy with Consul Connect (Beta). Read the [announcement blog
  post](https://www.hashicorp.com/blog/consul-1-3-envoy) or [reference
  documentation](https://www.consul.io/docs/connect/proxies/envoy.html)
  for more detail.
* **Sidecar Service Registration**: As part of the ongoing Connect Beta we add a
  new, more convenient way to [register sidecar
  proxies](https://www.consul.io/docs/connect/proxies/sidecar-service.html)
  from within a regular service definition.
* **Deprecating Managed Proxies**: The Connect Beta launched with a feature
  named "managed proxies". These will no longer be supported in favour of the
  simpler sidecar service registration. Existing functionality will not be
  removed until a later major release but will not be supported with fixes. See
  the [deprecation
  notice](https://www.consul.io/docs/connect/proxies/managed-deprecated.html)
  for full details.
* New command `consul services register` and `consul services deregister` for
  registering and deregistering services from the command line. [[GH-4732](https://github.com/hashicorp/consul/issues/4732)]
* api: Service discovery endpoints now support [caching results in the local agent](https://www.consul.io/api/index.html#agent-caching). [[GH-4541](https://github.com/hashicorp/consul/pull/4541)]
* dns: Added SOA configuration for DNS settings. [[GH-4713](https://github.com/hashicorp/consul/issues/4713)]

IMPROVEMENTS:

* ui: Improve layout of node 'cards' by restricting the grid layout to a maximum of 4 columns [[GH-4761]](https://github.com/hashicorp/consul/pull/4761)
* ui: Load the TextEncoder/Decoder polyfill dynamically so it's not downloaded to browsers with native support [[GH-4767](https://github.com/hashicorp/consul/pull/4767)]
* cli: `consul connect proxy` now supports a [`--sidecar-for`
  option](https://www.consul.io/docs/commands/connect/proxy.html#sidecar-for) to
  allow simple integration with new sidecar service registrations.
* api: /health and /catalog endpoints now support filtering by multiple tags [[GH-1781](https://github.com/hashicorp/consul/issues/1781)]
* agent: Only update service `ModifyIndex` when it's state actually changes. This makes service watches much more efficient on large clusters. [[GH-4720](https://github.com/hashicorp/consul/pull/4720)]
* config: Operators can now enable script checks from local config files only. [[GH-4711](https://github.com/hashicorp/consul/issues/4711)]

BUG FIXES:

* agent: (Consul Enterprise) Fixed an issue where the `non_voting_server` setting could be ignored when bootstrapping the cluster. [[GH-4699](https://github.com/hashicorp/consul/pull/4699)]
* cli: forward SIGTERM to child process of 'lock' and 'watch' subcommands [[GH-4737](https://github.com/hashicorp/consul/pull/4737)]
* connect: Fix to ensure leaf certificates for a service are not shared between clients on the same agent using different ACL tokens [[GH-4736](https://github.com/hashicorp/consul/pull/4736)]
* ui: Ensure service names that contain slashes are displayable [[GH-4756]](https://github.com/hashicorp/consul/pull/4756)
* watch: Fix issue with HTTPs only agents not executing watches properly. [[GH-4727](https://github.com/hashicorp/consul/pull/4727)]

## 1.2.4 (November 27, 2018)

SECURITY:

 * agent: backported enable_local_script_checks feature from 1.3.0. [Announcement](https://www.hashicorp.com/blog/protecting-consul-from-rce-risk-in-specific-configurations) [[GH-4711](https://github.com/hashicorp/consul/issues/4711)]

## 1.2.3 (September 13, 2018)

FEATURES:

* agent: New Cloud Auto-join provider: Kubernetes (K8S) [[GH-4635](https://github.com/hashicorp/consul/issues/4635)]
* http: Added support for "Authorization: Bearer" head in addition to the X-Consul-Token header. [[GH-4483](https://github.com/hashicorp/consul/issues/4483)]
* dns: Added a way to specify SRV weights for each service instance to allow weighted DNS load-balancing. [[GH-4198](https://github.com/hashicorp/consul/pull/4198)]
* dns: Include EDNS-ECS options in EDNS responses where appropriate: see [RFC 7871](https://tools.ietf.org/html/rfc7871#section-7.1.3) [[GH-4647](https://github.com/hashicorp/consul/pull/4647)]
* ui: Add markers/icons for external sources [[GH-4640]](https://github.com/hashicorp/consul/pull/4640)

IMPROVEMENTS:

* ui: Switch to fullscreen layout for lists and detail, left aligned forms [[GH-4435]](https://github.com/hashicorp/consul/pull/4435)
* connect: TLS certificate readiness now performs x509 certificate verification to determine whether the cert is usable. [[GH-4540](https://github.com/hashicorp/consul/pull/4540)]
* ui: The syntax highlighting/code editor is now on by default [[GH-4651]](https://github.com/hashicorp/consul/pull/4651)
* ui: Fallback to showing `Node.Address` if `Service.Address` is not set [[GH-4579]](https://github.com/hashicorp/consul/issues/4579)
* gossip: Improvements to Serf and memberlist improving gossip stability on very large clusters (over 35k tested) [[GH-4511](https://github.com/hashicorp/consul/pull/4511)]

BUG FIXES:
* agent: Avoid returning empty data on startup of a non-leader server [[GH-4554](https://github.com/hashicorp/consul/pull/4554)]
* agent: Fixed a panic when serf_wan port was -1 but a reconnect_timeout_wan value was set. [[GH-4515](https://github.com/hashicorp/consul/issues/4515)]
* agent: Fixed a problem where errors regarding DNS server creation where never shown. [[GH-4578](https://github.com/hashicorp/consul/issues/4578)]
* agent: Start with invalid http configuration again, even though the build-in proxy for connect won't start in that case. [[GH-4655](https://github.com/hashicorp/consul/pull/4655)]
* catalog: Allow renaming nodes with IDs. [[GH-3974](https://github.com/hashicorp/consul/issues/3974)],[[GH-4413](https://github.com/hashicorp/consul/issues/4413)],[[GH-4415](https://github.com/hashicorp/consul/pull/4415)]
* dns: Fixes a bug with the DNS recursor, where we would not move onto the next provided recursor if we encounter a **SERVFAIL** or **REFUSED** status. [[GH-4461](https://github.com/hashicorp/consul/pull/4461)]
* server: Fixed a memory leak in blocking queries against /event/list. [[GH-4482](https://github.com/hashicorp/consul/issues/4482)]
* server: Fixed an issue where autopilot health checking could mistakenly mark healthy servers as failed, causing a non-voting server to be promoted unnecessarily. [[GH-4528]](https://github.com/hashicorp/consul/pull/4528)
* snapshot: Fixed a bug where node metadata wasn't being included in or restored from the snapshots. [[GH-4524](https://github.com/hashicorp/consul/issues/4524)]
* connect: Fixed a bug where managed proxy instances registered for instances with different name and ID and with restrictive ACL would not be allowed. [[GH-4619](https://github.com/hashicorp/consul/issues/4619)]
* connect: Fixed a bug where built-in CA state was not correctly restored from a snapshot [[GH-4535](https://github.com/hashicorp/consul/pull/4535)]
* connect: Fixed a bug where Checks with `deregister_critical_service_after` would deregister the service but not remove the managed proxy [[GH-4649](github.com/hashicorp/consul/pull/4649)]
* connect: Fixed a bug that would output an error about pruning CAs every hour on the leader and might cause some CA configurations not to be pruned correctly [[GH-4669](https://github.com/hashicorp/consul/pull/4669)]
* raft: Update raft vendoring to pull in a fix for a potential memory leak. [[GH-4539](https://github.com/hashicorp/consul/pull/4539)]
* license: (Consul Enterprise) Fix an issue with the license not being reloaded from snapshots.
* license: (Consul Enterprise) Fix an issue with encoding/decoding of the license package type from the /v1/operator/license endpoint.
* cli: Correctly exit with error code 1 when failing to list DCs with the catalog command [[GH-4583]]
* ui: Improve layout on screens of a large portrait orientation [[GH-4564]](https://github.com/hashicorp/consul/pull/4564)
* ui: Various browser layout bugs for various vendors/setups [[GH-4608]](https://github.com/hashicorp/consul/pull/4608) [[GH-4613]](https://github.com/hashicorp/consul/pull/4613) [[GH-4615]](https://github.com/hashicorp/consul/pull/4615)

## 1.2.2 (July 30, 2018)

SECURITY:
* acl: Fixed an issue where writes operations on the Keyring and Operator were being allowed with a default allow policy even when explicitly denied in the policy. [[GH-4378](https://github.com/hashicorp/consul/issues/4378)]

FEATURES:

* **Alias Checks:** Alias checks allow a service or node to alias the health status of another service or node in the cluster. [[PR-4320](https://github.com/hashicorp/consul/pull/4320)]
* agent: New Cloud Auto-join providers: vSphere and Packet.net. [[GH-4412](https://github.com/hashicorp/consul/issues/4412)]
* cli: Added `-serf-wan-port`, `-serf-lan-port`, and `-server-port` flags to CLI for cases where these can't be specified in config files and `-hcl` is too cumbersome. [[GH-4353](https://github.com/hashicorp/consul/pull/4353#issuecomment-404408827)]
* connect: The TTL of leaf (service) certificates in Connect is now configurable. [[GH-4400](https://github.com/hashicorp/consul/pull/4400)]

IMPROVEMENTS:

* proxy: With `-register` flag, heartbeat failures will only log once service registration succeeds. [[GH-4314](https://github.com/hashicorp/consul/pull/4314)]
* http: 1.0.3 introduced rejection of non-printable chars in HTTP URLs due to a security vulnerability. Some users who had keys written with an older version which are now dissallowed were unable to delete them. A new config option [disable_http_unprintable_char_filter](https://www.consul.io/docs/agent/options.html#disable_http_unprintable_char_filter) is added to allow those users to remove the offending keys. Leaving this new option set long term is strongly discouraged as it bypasses filtering necessary to prevent some known vulnerabilities. [[GH-4442](https://github.com/hashicorp/consul/pull/4442)]
* agent: Allow for advanced configuration of some gossip related parameters. [[GH-4058](https://github.com/hashicorp/consul/issues/4058)]
* agent: Make some Gossip tuneables configurable via the config file [[GH-4444](https://github.com/hashicorp/consul/pull/4444)]
* ui: Included searching on `.Tags` when using the freetext search field. [[GH-4383](https://github.com/hashicorp/consul/pull/4383)]
* ui: Service.ID's are now shown in the Service detail page and (only if it is different from the service name) the Node Detail > [Services] tab. [[GH-4387](https://github.com/hashicorp/consul/pull/4387)]

BUG FIXES:

* acl/connect: Fix an issue that was causing managed proxies not to work when ACLs were enabled. [[GH-4441](https://github.com/hashicorp/consul/issues/4441)]
* connect: Fix issue with managed proxies and watches attempting to use a client addr that is 0.0.0.0 or :: [[GH-4403](https://github.com/hashicorp/consul/pull/4403)]
* connect: Allow Native and Unmanaged proxy configurations via config file [[GH-4443](https://github.com/hashicorp/consul/pull/4443)]
* connect: Fix bug causing 100% CPU on agent when Connect is disabled but a proxy is still running [[GH-4421](https://github.com/hashicorp/consul/issues/4421)]
* proxy: Don't restart proxies setup in a config file when Consul restarts [[GH-4407](https://github.com/hashicorp/consul/pull/4407)]
* ui: Display the Service.IP address instead of the Node.IP address in the Service detail view. [[GH-4410](https://github.com/hashicorp/consul/pull/4410)]
* ui: Watch for trailing slash stripping 301 redirects and forward the user to the correct location. [[GH-4373](https://github.com/hashicorp/consul/pull/4373)]
* connect: Fixed an issue in the connect native HTTP client where it failed to resolve service names. [[GH-4392](https://github.com/hashicorp/consul/pull/4392)]

## 1.2.1 (July 12, 2018)

IMPROVEMENTS:

* acl: Prevented multiple ACL token refresh operations from occurring simultaneously. [[GH-3524](https://github.com/hashicorp/consul/issues/3524)]
* acl: Add async-cache down policy mode to always do ACL token refreshes in the background to reduce latency. [[GH-3524](https://github.com/hashicorp/consul/issues/3524)]
* proxy: Pass through HTTP client env vars to managed proxies so that they can connect back to Consul over HTTPs when not serving HTTP. [[PR-4374](https://github.com/hashicorp/consul/pull/4374)]
* connect: Persist intermediate CAs on leader change. [[PR-4379](https://github.com/hashicorp/consul/pull/4379)]

BUG FIXES:

* api: Intention APIs parse error response body for error message. [[GH-4297](https://github.com/hashicorp/consul/issues/4297)]
* agent: Intention read endpoint returns a 400 on invalid UUID [[GH-4297](https://github.com/hashicorp/consul/issues/4297)]
* agent: Service registration with "services" does not error on Connect upstream configuration. [[GH-4308](https://github.com/hashicorp/consul/issues/4308)]
* dns: Ensure that TXT RRs dont get put in the Answer section for A/AAAA queries. [[GH-4354](https://github.com/hashicorp/consul/issues/4354)]
* dns: Ensure that only 1 CNAME is returned when querying for services that have non-IP service addresses. [[PR-4328](https://github.com/hashicorp/consul/pull/4328)]
* api: Fixed issue where `Lock` and `Semaphore` would return earlier than their requested timeout when unable to acquire the lock. [[GH-4003](https://github.com/hashicorp/consul/issues/4003)], [[GH-3262](https://github.com/hashicorp/consul/issues/3262)], [[GH-2399](https://github.com/hashicorp/consul/issues/2399)]
* watch: Fix issue with HTTPs only agents not executing watches properly [[GH-4358](https://github.com/hashicorp/consul/issues/4358)]
* agent: Managed proxies that bind to 0.0.0.0 now get a health check on a sane IP [[GH-4301](https://github.com/hashicorp/consul/issues/4301)]
* server: (Consul Enterprise) Fixed an issue causing Consul to panic when network areas were used
* license: (Consul Enterprise) Fixed an issue causing the snapshot agent to log erroneous licensing errors

## 1.2.0 (June 26, 2018)

FEATURES:

* **Connect Feature Beta**: This version includes a major new feature for Consul named Connect. Connect enables secure service-to-service communication with automatic TLS encryption and identity-based authorization. For more details and links to demos and getting started guides, see the [announcement blog post](https://www.hashicorp.com/blog/consul-1-2-service-mesh).
  * Connect must be enabled explicitly in configuration so upgrading a cluster will not affect any existing functionality until it's enabled.
  * This is a Beta feature, we don't recommend enabling this in production yet. Please see the documentation for more information.
* dns: Enable PTR record lookups for services with IPs that have no registered node [[PR-4083](https://github.com/hashicorp/consul/pull/4083)]
* ui: Default to serving the new UI. Setting the `CONSUL_UI_LEGACY` environment variable to `1` or `true` will revert to serving the old UI

IMPROVEMENTS:

* agent: A Consul user-agent string is now sent to providers when making retry-join requests [[GH-4013](https://github.com/hashicorp/consul/issues/4013)]
* client: Add metrics for failed RPCs [PR-4220](https://github.com/hashicorp/consul/pull/4220)
* agent: Add configuration entry to control including TXT records for node meta in DNS responses [PR-4215](https://github.com/hashicorp/consul/pull/4215)
* client: Make RPC rate limit configuration reloadable [[GH-4012](https://github.com/hashicorp/consul/issues/4012)]

BUG FIXES:

* agent: Fixed an issue where watches were being duplicated on reload. [[GH-4179](https://github.com/hashicorp/consul/issues/4179)]
* agent: Fixed an issue with Agent watches on a HTTPS only agent would fail to use TLS. [[GH-4076](https://github.com/hashicorp/consul/issues/4076)]
* agent: Fixed bug that would cause unnecessary and frequent logging yamux keepalives [[GH-3040](https://github.com/hashicorp/consul/issues/3040)]
* dns: Re-enable full DNS compression [[GH-4071](https://github.com/hashicorp/consul/issues/4071)]


## 1.1.1 (November 27, 2018)

SECURITY:

 * agent: backported enable_local_script_checks feature from 1.3.0. [Announcement](https://www.hashicorp.com/blog/protecting-consul-from-rce-risk-in-specific-configurations) [[GH-4711](https://github.com/hashicorp/consul/issues/4711)]

## 1.1.0 (May 11, 2018)

FEATURES:

* UI: The web UI has been completely redesigned and rebuilt and is in an opt-in beta period.
Setting the `CONSUL_UI_BETA` environment variable to `1` or `true` will replace the existing UI
with the new one. The existing UI will be deprecated and removed in a future release. [[GH-4086](https://github.com/hashicorp/consul/pull/4086)]
* api: Added support for Prometheus client format in metrics endpoint with `?format=prometheus` (see [docs](https://www.consul.io/api/agent.html#view-metrics)) [[GH-4014](https://github.com/hashicorp/consul/issues/4014)]
* agent: New Cloud Auto-join provider: Joyent Triton. [[GH-4108](https://github.com/hashicorp/consul/pull/4108)]
* agent: (Consul Enterprise) Implemented license management with license propagation within a datacenter.

BREAKING CHANGES:

* agent: The following previously deprecated fields and config options have been removed [[GH-4097](https://github.com/hashicorp/consul/pull/4097)]:
  - `CheckID` has been removed from config file check definitions (use `id` instead).
  - `script` has been removed from config file check definitions (use `args` instead).
  - `enableTagOverride` is no longer valid in service definitions (use `enable_tag_override` instead).
  - The [deprecated set of metric names](https://consul.io/docs/upgrade-specific.html#metric-names-updated) (beginning with `consul.consul.`) has been removed along with the `enable_deprecated_names` option from the metrics configuration.

IMPROVEMENTS:

* agent: Improve DNS performance on large clusters [[GH-4036](https://github.com/hashicorp/consul/issues/4036)]
* agent: `start_join`, `start_join_wan`, `retry_join`, `retry_join_wan` config params now all support go-sockaddr templates [[GH-4102](https://github.com/hashicorp/consul/pull/4102)]
* server: Added new configuration options `raft_snapshot_interval` and `raft_snapshot_threshold` to allow operators to  configure how often servers take raft snapshots. The default values for these have been tuned for large and busy clusters with high write load. [[GH-4105](https://github.com/hashicorp/consul/pull/4105/)]

BUG FIXES:

* agent: Only call signal.Notify once during agent startup [[PR-4024](https://github.com/hashicorp/consul/pull/4024)]
* agent: Add support for the new Service Meta field in agent config [[GH-4045](https://github.com/hashicorp/consul/issues/4045)]
* api: Add support for the new Service Meta field in API client [[GH-4045](https://github.com/hashicorp/consul/issues/4045)]
* agent: Updated serf library for two bug fixes - allow enough time for leave intents to propagate [[GH-510](https://github.com/hashicorp/serf/pull/510)] and preventing a deadlock [[GH-507](https://github.com/hashicorp/serf/pull/510)]
* agent: When node-level checks (e.g. maintenance mode) were deleted, some watchers currently in between blocking calls may have missed the change in index. See [[GH-3970](https://github.com/hashicorp/consul/pull/3970)]

## 1.0.8 (November 27, 2018)

SECURITY:

 * agent: backported enable_local_script_checks feature from 1.3.0. [Announcement](https://www.hashicorp.com/blog/protecting-consul-from-rce-risk-in-specific-configurations) [[GH-4711](https://github.com/hashicorp/consul/issues/4711)]

## 1.0.7 (April 13, 2018)

IMPROVEMENTS:

* build: Bumped Go version to 1.10 [[GH-3988](https://github.com/hashicorp/consul/pull/3988)]
* agent: Blocking queries on service-specific health and catalog endpoints now return a per-service `X-Consul-Index` improving watch performance on very busy clusters. [[GH-3890](https://github.com/hashicorp/consul/issues/3890)]. **Note this may break blocking clients that relied on undocumented implementation details** as noted in the [upgrade docs](https://github.com/hashicorp/consul/blob/master/website/source/docs/upgrading.html.md#upgrade-from-version-106-to-higher).
* agent: All endpoints now respond to OPTIONS requests. [[GH-3885](https://github.com/hashicorp/consul/issues/3885)]
* agent: List of supported TLS cipher suites updated to include newer options, [[GH-3962](https://github.com/hashicorp/consul/pull/3962)]
* agent: WAN federation can now be disabled by setting the serf WAN port to -1. [[GH-3984](https://github.com/hashicorp/consul/issues/3984)]
* agent: Added support for specifying metadata during service registration. [[GH-3881](https://github.com/hashicorp/consul/issues/3881)]
* agent: Added a new `discover-max-stale` config option to enable stale requests for service discovery endpoints. [[GH-4004](https://github.com/hashicorp/consul/issues/4004)]
* agent: (Consul Enterprise) Added a new option to the snapshot agent for configuring the S3 endpoint.
* dns: Introduced a new config param to limit the number of A/AAAA records returned. [[GH-3940](https://github.com/hashicorp/consul/issues/3940)]
* dns: Upgrade vendored DNS library to pick up bugfixes and improvements. [[GH-3978](https://github.com/hashicorp/consul/issues/3978)]
* server: Updated yamux library to pick up a performance improvement. [[GH-3982](https://github.com/hashicorp/consul/issues/3982)]
* server: Add near=\_ip support for prepared queries [[GH-3798](https://github.com/hashicorp/consul/issues/3798)]
* api: Add support for GZIP compression in HTTP responses. [[GH-3687](https://github.com/hashicorp/consul/issues/3687)]
* api: Add `IgnoreCheckIDs` to Prepared Query definition to allow temporarily bypassing faulty health checks [[GH-3727](https://github.com/hashicorp/consul/issues/3727)]

BUG FIXES:

* agent: Fixed an issue where the coordinate update endpoint was not correctly parsing the ACL token. [[GH-3892](https://github.com/hashicorp/consul/issues/3892)]
* agent: Fixed an issue where `consul monitor` couldn't be terminated until the first log line is delivered [[GH-3891](https://github.com/hashicorp/consul/issues/3891)]
* agent: Added warnings for when a node name isn't a valid DNS name and when the node name, a service name or service tags would exceed the allowed lengths for DNS names [[GH-3854](https://github.com/hashicorp/consul/issues/3854)]
* agent: Added truncation of TCP DNS responses to prevent errors for exceeding message size limits [[GH-3850](https://github.com/hashicorp/consul/issues/3850)]
* agent: Added -config-format flag to validate command to specify the syntax that should be used for parsing the config [[GH-3996](https://github.com/hashicorp/consul/issues/3996)]
* agent: HTTP Checks now report the HTTP method used instead of always reporting as a GET
* server: Fixed an issue where the leader could miss clean up after a leadership transition. [[GH-3909](https://github.com/hashicorp/consul/issues/3909)]

## 1.0.6 (February 9, 2018)

BUG FIXES:

* agent: Fixed a panic when using the Azure provider for retry-join. [[GH-3875](https://github.com/hashicorp/consul/issues/3875)]
* agent: Fixed a panic when querying Consul's DNS interface over TCP. [[GH-3877](https://github.com/hashicorp/consul/issues/3877)]

## 1.0.5 (February 7, 2018)

NOTE ON SKIPPED RELEASE 1.0.4:

We found [[GH-3867](https://github.com/hashicorp/consul/issues/3867)] after cutting the 1.0.4 release and pushing the 1.0.4 release tag, so we decided to scuttle that release and push 1.0.5 instead with a fix for that issue.

SECURITY:

* dns: Updated DNS vendor library to pick up bug fix in the DNS server where an open idle connection blocks the accept loop. [[GH-3859](https://github.com/hashicorp/consul/issues/3859)]

FEATURES:

* agent: Added support for gRPC health checks that probe the standard gRPC health endpoint. [[GH-3073](https://github.com/hashicorp/consul/issues/3073)]

IMPROVEMENTS:

* agent: (Consul Enterprise) The `disable_update_check` option to disable Checkpoint now defaults to `true` (this is only in the Enterprise version).
* build: Bumped Go version to 1.9.3. [[GH-3837](https://github.com/hashicorp/consul/issues/3837)]

BUG FIXES:

* agent: (Consul Enterprise) Fixed an issue where the snapshot agent's HTTP client config was being ignored in favor of the HTTP command-line flags.
* agent: Fixed an issue where health checks added to services with tags would cause extra periodic writes to the Consul servers, even if nothing had changed. This could cause extra churn on downstream applications like consul-template or Fabio. [[GH-3845](https://github.com/hashicorp/consul/issues/3845)]
* agent: Fixed several areas where reading from catalog, health, or agent HTTP endpoints could make unintended mofidications to Consul's state in a way that would cause unnecessary anti-entropy syncs back to the Consul servers. This could cause extra churn on downstream applications like consul-template or Fabio. [[GH-3867](https://github.com/hashicorp/consul/issues/3867)]
* agent: Fixed an issue where Serf events for failed Consul servers weren't being proactively processed by the RPC router. This would prvent Consul from proactively choosing a new server, and would instead wait for a failed RPC request before choosing a new server. This exposed clients to a failed request, when often the proactive switching would avoid that. [[GH-3864](https://github.com/hashicorp/consul/issues/3864)]

## 1.0.3 (January 24, 2018)

SECURITY:

* ui: Patched handlebars JS to escape `=` to prevent potential XSS issues. [[GH-3733](https://github.com/hashicorp/consul/issues/3733)]

BREAKING CHANGES:

* agent: Updated Consul's HTTP server to ban all URLs containing non-printable characters (a bad request status will be returned for these cases). This affects some user-facing areas like key/value entry key names which are carried in URLs. [[GH-3762](https://github.com/hashicorp/consul/issues/3762)]

FEATURES:

* agent: Added retry-join support for Azure Virtual Machine Scale Sets. [[GH-3824](https://github.com/hashicorp/consul/issues/3824)]

IMPROVEMENTS:

* agent: Added agent-side telemetry around Catalog APIs to provide insight on Consul's operation from the user's perspecive. [[GH-3765](https://github.com/hashicorp/consul/issues/3765)]
* agent: Added the `NodeID` field back to the /v1/agent/self endpoint's `Config` block. [[GH-3778](https://github.com/hashicorp/consul/issues/3778)]
* api: Added missing `CheckID` and `Name` fields to API client's `AgentServiceCheck` structure so that IDs and names can be set when registering checks with services. [[GH-3788](https://github.com/hashicorp/consul/issues/3788)]

BUG FIXES:

* agent: Fixed an issue where config file symlinks were not being interpreted correctly. [[GH-3753](https://github.com/hashicorp/consul/issues/3753)]
* agent: Ignore malformed leftover service/check files and warn about them instead of refusing to start. [[GH-1221](https://github.com/hashicorp/consul/issues/1221)]
* agent: Enforce a valid port for the Serf WAN since it can't be disabled. [[GH-3817](https://github.com/hashicorp/consul/issues/3817)]
* agent: Stopped looging messages about zero RTTs when updating network coordinates since they are not harmful to the algorithm. Since we are still trying to find the root cause of these zero measurements, we added new metrics counters so these are still observable. [[GH-3789](https://github.com/hashicorp/consul/issues/3789)]
* server: Fixed a crash when POST-ing an empty body to the /v1/query endpoint. [[GH-3791](https://github.com/hashicorp/consul/issues/3791)]
* server: (Consul Enterprise) Fixed an issue where unhealthy servers were not replaced in a redundancy zone by autopilot (servers previously needed to be removed in order for a replacement to occur).
* ui: Added a URI escape around key/value keys so that it's not possible to create unexpected partial key names when entering characters like `?` inside a key. [[GH-3760](https://github.com/hashicorp/consul/issues/3760)]

## 1.0.2 (December 15, 2017)

IMPROVEMENTS:

* agent: Updated Serf to activate a new feature that resizes its internal message broadcast queue size based on the cluster size. This helps control the amount of memory used by the agent, but prevents spurious warnings about dropped messages in very large Consul clusters. The intent queue warnings have also been disabled since queue telemetry was already available and a simple fixed limit isn't applicable to all clusters, so it could cause a high rate of warnings about intent queue depth that were not useful or indicative of an actual issue. [[GH-3705](https://github.com/hashicorp/consul/issues/3705)]
* agent: Updates posener/complete library to 1.0, which allows autocomplete for flags after an equal sign, and simplifies autocomplete functions. [[GH-3646](https://github.com/hashicorp/consul/issues/3646)]

BUG FIXES:

* agent: Updated memberlist to pull in a fix for negative RTT measurements and their associated log messages about rejected coordinates. [[GH-3704](https://github.com/hashicorp/consul/issues/3704)]
* agent: Fixed an issue where node metadata specified via command line arguments overrode node metadata specified by configuration files, instead of merging as was done in versions of Consul prior to 1.0. [[GH-3716](https://github.com/hashicorp/consul/issues/3716)]
* agent: Fixed an issue with the /v1/session/create API where it wasn't possible to create a session without the `serfHealth` check. This is now possible again by including the `checks` key in the JSON body with an empty list. [[GH-3732](https://github.com/hashicorp/consul/issues/3732)]
* agent: Fixed an issue with anti-entropy syncing where checks for services with tags would cause periodic updates to the catalog, even when nothing had changed, causing the Raft index to grow slowly (~2 minutes per node per check) over time, and causing unnecessary writes and wake ups for blocking queries. [[GH-3642](https://github.com/hashicorp/consul/issues/3642)], [[GH-3259](https://github.com/hashicorp/consul/issues/3259)]
* cli: Added missing support for `-base64` option to `consul kv get` command. [[GH-3736](https://github.com/hashicorp/consul/issues/3736)]
* server: Fixed an issue with KV store tombstone tracking where bin tracking was being confused by monotonic time information carried in time stamps, resulting in many unnecessary bins. [[GH-3670](https://github.com/hashicorp/consul/issues/3670)]
* server: (Consul Enterprise) Fixed an issue with Network Segments where servers would not properly flood-join each other into all segments.
* server: Fixed an issue where it wasn't possible to disable Autopilot's dead server cleanup behavior using configuration files. [[GH-3730](https://github.com/hashicorp/consul/issues/3730)]
* server: Removed the 60 second timeout when restoring snapshots, which could cause large restores to fail on slower servers. [[GH-3326](https://github.com/hashicorp/consul/issues/3326)]
* server: Fixed a goroutine leak during keyring operations when errors are encountered. [[GH-3728](https://github.com/hashicorp/consul/issues/3728)]

## 1.0.1 (November 20, 2017)

FEATURES:

* **New Auto Join Cloud Providers:** Retry join support was added for Aliyun (Alibaba Cloud), Digital Ocean, OpenStack, and Scaleway. Instance metadata can be used with these to make it easy to form Consul clusters. [[GH-3634](https://github.com/hashicorp/consul/issues/3634)]
* **HTTP/2 Support:** If TLS is enabled on a Consul agent it will automatically negotiate to use HTTP/2 for suitably configured clients accessing the client API. This allows clients to multiplex requests over the same TCP connection, such as multiple, simultaneous blocking queries. [[GH-3657](https://github.com/hashicorp/consul/issues/3657)]

IMPROVEMENTS:

* agent: (Consul Enterprise) Added [AWS KMS support](http://docs.aws.amazon.com/AmazonS3/latest/dev/UsingKMSEncryption.html) for S3 snapshots using the snapshot agent.
* agent: Watches in the Consul agent can now be configured to invoke an HTTP endpoint instead of an executable. [[GH-3305](https://github.com/hashicorp/consul/issues/3305)]
* agent: Added a new [`-config-format`](https://www.consul.io/docs/agent/options.html#_config_format) command line option which can be set to `hcl` or `json` to specify the format of configuration files. This is useful for cases where the file name cannot be controlled in order to provide the required extension. [[GH-3620](https://github.com/hashicorp/consul/issues/3620)]
* agent: DNS recursors can now be specified as [go-sockaddr](https://godoc.org/github.com/hashicorp/go-sockaddr/template) templates. [[GH-2932](https://github.com/hashicorp/consul/issues/2932)]
* agent: Serf snapshots no longer save network coordinate information. This enables recovery from errors upon agent restart. [[GH-489](https://github.com/hashicorp/serf/issues/489)]
* agent: Added defensive code to prevent out of range ping times from infecting network coordinates. Updates to the coordinate system with negative round trip times or round trip times higher than 10 seconds will log an error but will be ignored.
* agent: The agent now warns when there are extra unparsed command line arguments and refuses to start. [[GH-3397](https://github.com/hashicorp/consul/issues/3397)]
* agent: Updated go-sockaddr library to get CoreOS route detection fixes and the new `mask` functionality. [[GH-3633](https://github.com/hashicorp/consul/issues/3633)]
* agent: Added a new [`enable_agent_tls_for_checks`](https://www.consul.io/docs/agent/options.html#enable_agent_tls_for_checks) configuration option that allows HTTP health checks for services requiring 2-way TLS to be checked using the agent's credentials. [[GH-3364](https://github.com/hashicorp/consul/issues/3364)]
* agent: Made logging of health check status more uniform and moved log entries with full check output from DEBUG to TRACE level for less noise. [[GH-3683](https://github.com/hashicorp/consul/issues/3683)]
* build: Consul is now built with Go 1.9.2. [[GH-3663](https://github.com/hashicorp/consul/issues/3663)]

BUG FIXES:

* agent: Consul 1.0 shipped with an issue where `Args` was erroneously named `ScriptArgs` for health check definitions in the /v1/agent/check/register and /v1/agent/service/register APIs. Added code to accept `Args` so that the JSON format matches that of health checks in configuration files. The `ScriptArgs` form will still be supported for backwards compatibility. [[GH-3587](https://github.com/hashicorp/consul/issues/3587)]
* agent: Docker container checks running on Linux could get into a flapping state because the Docker agent seems to close the connection prematurely even though the body is transferred. This caused a "connection reset by peer" error which put the check into `critical` state. As of Consul 1.0.1 the "connection reset by peer" error is ignored for the `/exec/<execID>/start` command of the Docker API. [[GH-3576](https://github.com/hashicorp/consul/issues/3576)]
* agent: Added new form of `consul.http.*` metrics that were accidentally left out of Consul 1.0. [[GH-3654](https://github.com/hashicorp/consul/issues/3654)]
* agent: Fixed an issue with the server manager where periodic server client connection rebalancing could select a failed server. This affects agents in client mode, as well as servers talking to other servers, including over the WAN. [[GH-3463](https://github.com/hashicorp/consul/issues/3463)]
* agent: IPv6 addresses without port numbers and without surrounding brackets are now properly handled for joins. This affects all join types, but in particular this was discovered with AWS joins where the APIs return addresses formatted this way. [[GH-3671](https://github.com/hashicorp/consul/issues/3671)]
* agent: Fixed a rare startup panic of the Consul agent related to the LAN Serf instance ordering with the router manager. [[GH-3680](https://github.com/hashicorp/consul/issues/3680)]
* agent: Added back an exception for the `snapshot_agent` config key so that those configs can again live alongside Consul's configs. [[GH-3678](https://github.com/hashicorp/consul/issues/3678)]
* dns: Fixed an issue were components of a host name near the datacenter could be quietly ignored (eg. `foo.service.dc1.extra.consul` would silently ignore `.extra`); now an `NXDOMAIN` error will be returned. [[GH-3200](https://github.com/hashicorp/consul/issues/3200)]
* server: Fixed an issue where performing rolling updates of Consul servers could result in an outage from old servers remaining in the cluster. Consul's Autopilot would normally remove old servers when new ones come online, but it was also waiting to promote servers to voters in pairs to maintain an odd quorum size. The pairwise promotion feature was removed so that servers become voters as soon as they are stable, allowing Autopilot to remove old servers in a safer way. When upgrading from Consul 1.0, you may need to manually force-leave old servers as part of a rolling update to Consul 1.0.1. [[GH-3611](https://github.com/hashicorp/consul/issues/3611)]
* server: Fixed a deadlock where tombstone garbage collection for the KV store could block other KV operations, stalling writes on the leader. [[GH-3700](https://github.com/hashicorp/consul/issues/3700)]

## 1.0.0 (October 16, 2017)

SECURITY:

* ui: Fixed an XSS issue with Consul's built-in web UI where node names were not being properly escaped. [[GH-3578](https://github.com/hashicorp/consul/issues/3578)]

BREAKING CHANGES:

* **Raft Protocol Now Defaults to 3:** The [`-raft-protocol`](https://www.consul.io/docs/agent/options.html#_raft_protocol) default has been changed from 2 to 3, enabling all [Autopilot](https://www.consul.io/docs/guides/autopilot.html) features by default. Version 3 requires Consul running 0.8.0 or newer on all servers in order to work, so if you are upgrading with older servers in a cluster then you will need to set this back to 2 in order to upgrade. See [Raft Protocol Version Compatibility](https://www.consul.io/docs/upgrade-specific.html#raft-protocol-version-compatibility) for more details. Also the format of `peers.json` used for outage recovery is different when running with the lastest Raft protocol. See [Manual Recovery Using peers.json](https://www.consul.io/docs/guides/outage.html#manual-recovery-using-peers-json) for a description of the required format. [[GH-3477](https://github.com/hashicorp/consul/issues/3477)]
* **Config Files Require an Extension:** As part of supporting the [HCL](https://github.com/hashicorp/hcl#syntax) format for Consul's config files, an `.hcl` or `.json` extension is required for all config files loaded by Consul, even when using the [`-config-file`](https://www.consul.io/docs/agent/options.html#_config_file) argument to specify a file directly. [[GH-3480](https://github.com/hashicorp/consul/issues/3480)]
* **Deprecated Options Have Been Removed:** All of Consul's previously deprecated command line flags and config options have been removed, so these will need to be mapped to their equivalents before upgrading. [[GH-3480](https://github.com/hashicorp/consul/issues/3480)]

    <details><summary>Detailed List of Removed Options and their Equivalents</summary>

    | Removed Option | Equivalent |
    | -------------- | ---------- |
    | `-atlas` | None, Atlas is no longer supported. |
    | `-atlas-token`| None, Atlas is no longer supported. |
    | `-atlas-join` | None, Atlas is no longer supported. |
    | `-atlas-endpoint` | None, Atlas is no longer supported. |
    | `-dc` | [`-datacenter`](https://www.consul.io/docs/agent/options.html#_datacenter) |
    | `-retry-join-azure-tag-name` | [`-retry-join`](https://www.consul.io/docs/agent/options.html#microsoft-azure) |
    | `-retry-join-azure-tag-value` | [`-retry-join`](https://www.consul.io/docs/agent/options.html#microsoft-azure) |
    | `-retry-join-ec2-region` | [`-retry-join`](https://www.consul.io/docs/agent/options.html#amazon-ec2) |
    | `-retry-join-ec2-tag-key` | [`-retry-join`](https://www.consul.io/docs/agent/options.html#amazon-ec2) |
    | `-retry-join-ec2-tag-value` | [`-retry-join`](https://www.consul.io/docs/agent/options.html#amazon-ec2) |
    | `-retry-join-gce-credentials-file` | [`-retry-join`](https://www.consul.io/docs/agent/options.html#google-compute-engine) |
    | `-retry-join-gce-project-name` | [`-retry-join`](https://www.consul.io/docs/agent/options.html#google-compute-engine) |
    | `-retry-join-gce-tag-name` | [`-retry-join`](https://www.consul.io/docs/agent/options.html#google-compute-engine) |
    | `-retry-join-gce-zone-pattern` | [`-retry-join`](https://www.consul.io/docs/agent/options.html#google-compute-engine) |
    | `addresses.rpc` | None, the RPC server for CLI commands is no longer supported. |
    | `advertise_addrs` | [`ports`](https://www.consul.io/docs/agent/options.html#ports) with [`advertise_addr`](https://www.consul/io/docs/agent/options.html#advertise_addr) and/or [`advertise_addr_wan`](https://www.consul.io/docs/agent/options.html#advertise_addr_wan) |
    | `atlas_infrastructure` | None, Atlas is no longer supported. |
    | `atlas_token` | None, Atlas is no longer supported. |
    | `atlas_acl_token` | None, Atlas is no longer supported. |
    | `atlas_join` | None, Atlas is no longer supported. |
    | `atlas_endpoint` | None, Atlas is no longer supported. |
    | `dogstatsd_addr` | [`telemetry.dogstatsd_addr`](https://www.consul.io/docs/agent/options.html#telemetry-dogstatsd_addr) |
    | `dogstatsd_tags` | [`telemetry.dogstatsd_tags`](https://www.consul.io/docs/agent/options.html#telemetry-dogstatsd_tags) |
    | `http_api_response_headers` | [`http_config.response_headers`](https://www.consul.io/docs/agent/options.html#response_headers) |
    | `ports.rpc` | None, the RPC server for CLI commands is no longer supported. |
    | `recursor` | [`recursors`](https://github.com/hashicorp/consul/blob/master/website/source/docs/agent/options.html.md#recursors) |
    | `retry_join_azure` | [`-retry-join`](https://www.consul.io/docs/agent/options.html#microsoft-azure) |
    | `retry_join_ec2` | [`-retry-join`](https://www.consul.io/docs/agent/options.html#amazon-ec2) |
    | `retry_join_gce` | [`-retry-join`](https://www.consul.io/docs/agent/options.html#google-compute-engine) |
    | `statsd_addr` | [`telemetry.statsd_address`](https://github.com/hashicorp/consul/blob/master/website/source/docs/agent/options.html.md#telemetry-statsd_address) |
    | `statsite_addr` | [`telemetry.statsite_address`](https://github.com/hashicorp/consul/blob/master/website/source/docs/agent/options.html.md#telemetry-statsite_address) |
    | `statsite_prefix` | [`telemetry.metrics_prefix`](https://www.consul.io/docs/agent/options.html#telemetry-metrics_prefix) |
    | `telemetry.statsite_prefix` | [`telemetry.metrics_prefix`](https://www.consul.io/docs/agent/options.html#telemetry-metrics_prefix) |
    | (service definitions) `serviceid` | [`service_id`](https://www.consul.io/docs/agent/services.html) |
    | (service definitions) `dockercontainerid` | [`docker_container_id`](https://www.consul.io/docs/agent/services.html) |
    | (service definitions) `tlsskipverify` | [`tls_skip_verify`](https://www.consul.io/docs/agent/services.html) |
    | (service definitions) `deregistercriticalserviceafter` | [`deregister_critical_service_after`](https://www.consul.io/docs/agent/services.html) |

    </details>

* **`statsite_prefix` Renamed to `metrics_prefix`:** Since the `statsite_prefix` configuration option applied to all telemetry providers, `statsite_prefix` was renamed to [`metrics_prefix`](https://www.consul.io/docs/agent/options.html#telemetry-metrics_prefix). Configuration files will need to be updated when upgrading to this version of Consul. [[GH-3498](https://github.com/hashicorp/consul/issues/3498)]
* **`advertise_addrs` Removed:** This configuration option was removed since it was redundant with `advertise_addr` and `advertise_addr_wan` in combination with `ports` and also wrongly stated that you could configure both host and port. [[GH-3516](https://github.com/hashicorp/consul/issues/3516)]
* **Escaping Behavior Changed for go-discover Configs:** The format for [`-retry-join`](https://www.consul.io/docs/agent/options.html#retry-join) and [`-retry-join-wan`](https://www.consul.io/docs/agent/options.html#retry-join-wan) values that use [go-discover](https://github.com/hashicorp/go-discover) Cloud auto joining has changed. Values in `key=val` sequences must no longer be URL encoded and can be provided as literals as long as they do not contain spaces, backslashes `\` or double quotes `"`. If values contain these characters then use double quotes as in `"some key"="some value"`. Special characters within a double quoted string can be escaped with a backslash `\`. [[GH-3417](https://github.com/hashicorp/consul/issues/3417)]
* **HTTP Verbs are Enforced in Many HTTP APIs:** Many endpoints in the HTTP API that previously took any HTTP verb now check for specific HTTP verbs and enforce them. This may break clients relying on the old behavior. [[GH-3405](https://github.com/hashicorp/consul/issues/3405)]

    <details><summary>Detailed List of Updated Endpoints and Required HTTP Verbs</summary>

    | Endpoint | Required HTTP Verb |
    | -------- | ------------------ |
    | /v1/acl/info | GET |
    | /v1/acl/list | GET |
    | /v1/acl/replication | GET |
    | /v1/agent/check/deregister | PUT |
    | /v1/agent/check/fail | PUT |
    | /v1/agent/check/pass | PUT |
    | /v1/agent/check/register | PUT |
    | /v1/agent/check/warn | PUT |
    | /v1/agent/checks | GET |
    | /v1/agent/force-leave | PUT |
    | /v1/agent/join | PUT |
    | /v1/agent/members | GET |
    | /v1/agent/metrics | GET |
    | /v1/agent/self | GET |
    | /v1/agent/service/register | PUT |
    | /v1/agent/service/deregister | PUT |
    | /v1/agent/services | GET |
    | /v1/catalog/datacenters | GET |
    | /v1/catalog/deregister | PUT |
    | /v1/catalog/node | GET |
    | /v1/catalog/nodes | GET |
    | /v1/catalog/register | PUT |
    | /v1/catalog/service | GET |
    | /v1/catalog/services | GET |
    | /v1/coordinate/datacenters | GET |
    | /v1/coordinate/nodes | GET |
    | /v1/health/checks | GET |
    | /v1/health/node | GET |
    | /v1/health/service | GET |
    | /v1/health/state | GET |
    | /v1/internal/ui/node | GET |
    | /v1/internal/ui/nodes | GET |
    | /v1/internal/ui/services | GET |
    | /v1/session/info | GET |
    | /v1/session/list | GET |
    | /v1/session/node | GET |
    | /v1/status/leader | GET |
    | /v1/status/peers | GET |
    | /v1/operator/area/:uuid/members | GET |
    | /v1/operator/area/:uuid/join | PUT |

    </details>

* **Unauthorized KV Requests Return 403:** When ACLs are enabled, reading a key with an unauthorized token returns a 403. This previously returned a 404 response.
* **Config Section of Agent Self Endpoint has Changed:** The /v1/agent/self endpoint's `Config` section has often been in flux as it was directly returning one of Consul's internal data structures. This configuration structure has been moved under `DebugConfig`, and is documents as for debugging use and subject to change, and a small set of elements of `Config` have been maintained and documented. See [Read Configuration](https://www.consul.io/api/agent.html#read-configuration) endpoint documentation for details. [[GH-3532](https://github.com/hashicorp/consul/issues/3532)]
* **Deprecated `configtest` Command Removed:** The `configtest` command was deprecated and has been superseded by the `validate` command.
* **Undocumented Flags in `validate` Command Removed:** The `validate` command supported the `-config-file` and `-config-dir` command line flags but did not document them. This support has been removed since the flags are not required.
* **Metric Names Updated:** Metric names no longer start with `consul.consul`. To help with transitioning dashboards and other metric consumers, the field `enable_deprecated_names` has been added to the telemetry section of the config, which will enable metrics with the old naming scheme to be sent alongside the new ones. [[GH-3535](https://github.com/hashicorp/consul/issues/3535)]

    <details><summary>Detailed List of Affected Metrics by Prefix</summary>

    | Prefix |
    | ------ |
    | consul.consul.acl |
    | consul.consul.autopilot |
    | consul.consul.catalog |
    | consul.consul.fsm |
    | consul.consul.health |
    | consul.consul.http |
    | consul.consul.kvs |
    | consul.consul.leader |
    | consul.consul.prepared-query |
    | consul.consul.rpc |
    | consul.consul.session |
    | consul.consul.session_ttl |
    | consul.consul.txn |

    </details>

* **Checks Validated On Agent Startup:** Consul agents now validate health check definitions in their configuration and will fail at startup if any checks are invalid. In previous versions of Consul, invalid health checks would get skipped. [[GH-3559](https://github.com/hashicorp/consul/issues/3559)]

FEATURES:

* **Support for HCL Config Files:** Consul now supports HashiCorp's [HCL](https://github.com/hashicorp/hcl#syntax) format for config files. This is easier to work with than JSON and supports comments. As part of this change, all config files will need to have either an `.hcl` or `.json` extension in order to specify their format. [[GH-3480](https://github.com/hashicorp/consul/issues/3480)]
* **Support for Binding to Multiple Addresses:** Consul now supports binding to multiple addresses for its HTTP, HTTPS, and DNS services. You can provide a space-separated list of addresses to [`-client`](https://www.consul.io/docs/agent/options.html#_client) and [`addresses`](https://www.consul.io/docs/agent/options.html#addresses) configurations, or specify a [go-sockaddr](https://godoc.org/github.com/hashicorp/go-sockaddr/template) template that resolves to multiple addresses. [[GH-3480](https://github.com/hashicorp/consul/issues/3480)]
* **Support for RFC1464 DNS TXT records:** Consul DNS responses now contain the node meta data encoded according to RFC1464 as TXT records. [[GH-3343](https://github.com/hashicorp/consul/issues/3343)]
* **Support for Running Subproccesses Directly Without a Shell:** Consul agent checks and watches now support an `args` configuration which is a list of arguments to run for the subprocess, which runs the subprocess directly without a shell. The old `script` and `handler` configurations are now deprecated (specify a shell explicitly if you require one). A `-shell=false` option is also available on `consul lock`, `consul watch`, and `consul exec` to run the subprocesses associated with those without a shell. [[GH-3509](https://github.com/hashicorp/consul/issues/3509)]
* **Sentinel Integration:** (Consul Enterprise) Consul's ACL system integrates with [Sentinel](https://www.consul.io/docs/guides/sentinel.html) to enable code policies that apply to KV writes.

IMPROVEMENTS:

* agent: Added support to detect public IPv4 and IPv6 addresses on AWS. [[GH-3471](https://github.com/hashicorp/consul/issues/3471)]
* agent: Improved /v1/operator/raft/configuration endpoint which allows Consul to avoid an extra agent RPC call for the `consul operator raft list-peers` command. [[GH-3449](https://github.com/hashicorp/consul/issues/3449)]
* agent: Improved ACL system for the KV store to support list permissions. This behavior can be opted in. For more information, see the [ACL Guide](https://www.consul.io/docs/guides/acl.html#list-policy-for-keys). [[GH-3511](https://github.com/hashicorp/consul/issues/3511)]
* agent: Updates miekg/dns library to later version to pick up bug fixes and improvements. [[GH-3547](https://github.com/hashicorp/consul/issues/3547)]
* agent: Added automatic retries to the RPC path, and a brief RPC drain time when servers leave. These changes make Consul more robust during graceful leaves of Consul servers, such as during upgrades, and help shield applications from "no leader" errors. These are configured with new [`performance`](https://www.consul.io/docs/agent/options.html#performance) options. [[GH-3514](https://github.com/hashicorp/consul/issues/3514)]
* agent: Added a new `discard_check_output` agent-level configuration option that can be used to trade off write load to the Consul servers vs. visibility of health check output. This is reloadable so it can be toggled without fully restarting the agent. [[GH-3562](https://github.com/hashicorp/consul/issues/3562)]
* api: Updated the API client to ride out network errors when monitoring locks and semaphores. [[GH-3553](https://github.com/hashicorp/consul/issues/3553)]
* build: Updated Go toolchain to version 1.9.1. [[GH-3537](https://github.com/hashicorp/consul/issues/3537)]
* cli: `consul lock` and `consul watch` commands will forward `TERM` and `KILL` signals to their child subprocess. [[GH-3509](https://github.com/hashicorp/consul/issues/3509)]
* cli: Added support for [autocompletion](https://www.consul.io/docs/commands/index.html#autocompletion). [[GH-3412](https://github.com/hashicorp/consul/issues/3412)]
* server: Updated BoltDB to final version 1.3.1. [[GH-3502](https://github.com/hashicorp/consul/issues/3502)]
* server: Improved dead member reap algorithm to fix edge cases where servers could get left behind. [[GH-3452](https://github.com/hashicorp/consul/issues/3452)]

BUG FIXES:

* agent: Fixed an issue where disabling both the http and https interfaces would cause a watch-related error on agent startup, even when no watches were defined. [[GH-3425](https://github.com/hashicorp/consul/issues/3425)]
* agent: Added an additional step to kill health check scripts that timeout on all platforms except Windows, and added a wait so that it's not possible to run multiple instances of the same health check script at the same time. [[GH-3565](https://github.com/hashicorp/consul/issues/3565)]
* cli: If the `consul operator raft list-peers` command encounters an error it will now exit with a non-zero exit code. [[GH-3513](https://github.com/hashicorp/consul/issues/3513)]
* cli: CLI commands will now show help for all of their arguments. [[GH-3536](https://github.com/hashicorp/consul/issues/3536)]
* server: Fixed an issue where the leader server could get into a state where it was no longer performing the periodic leader loop duties and unable to serve consistent reads after a barrier timeout error. [[GH-3545](https://github.com/hashicorp/consul/issues/3545)]

## 0.9.4 (November 27, 2018)

SECURITY:

 * agent: backported enable_local_script_checks feature from 1.3.0. [Announcement](https://www.hashicorp.com/blog/protecting-consul-from-rce-risk-in-specific-configurations) [[GH-4711](https://github.com/hashicorp/consul/issues/4711)]

## 0.9.3 (September 8, 2017)

FEATURES:
* **LAN Network Segments:** (Consul Enterprise) Added a new [Network Segments](https://www.consul.io/docs/guides/segments.html) capability which allows users to configure Consul to support segmented LAN topologies with multiple, distinct gossip pools. [[GH-3431](https://github.com/hashicorp/consul/issues/3431)]
* **WAN Join for Cloud Providers:** Added WAN support for retry join for Cloud providers via go-discover, including Amazon AWS, Microsoft Azure, Google Cloud, and SoftLayer. This uses the same "provider" syntax supported for `-retry-join` via the `-retry-join-wan` configuration. [[GH-3406](https://github.com/hashicorp/consul/issues/3406)]
* **RPC Rate Limiter:** Consul agents in client mode have a new [`limits`](https://www.consul.io/docs/agent/options.html#limits) configuration that enables a rate limit on RPC calls the agent makes to Consul servers. [[GH-3140](https://github.com/hashicorp/consul/issues/3140)]

IMPROVEMENTS:

* agent: Switched to using a read lock for the agent's RPC dispatcher, which prevents RPC calls from getting serialized. [[GH-3376](https://github.com/hashicorp/consul/issues/3376)]
* agent: When joining a cluster, Consul now skips the unique node ID constraint for Consul members running Consul older than 0.8.5. This makes it easier to upgrade to newer versions of Consul in an existing cluster with non-unique node IDs. [[GH-3070](https://github.com/hashicorp/consul/issues/3070)]
* build: Upgraded Go version to 1.9. [[GH-3428](https://github.com/hashicorp/consul/issues/3428)]
* server: Consul servers can re-establish quorum after all of them change their IP addresses upon a restart. [[GH-1580](https://github.com/hashicorp/consul/issues/1580)]
* ui: Changed text area font family to monospace to make it easier to manage complex text blocks. [[GH-3521](https://github.com/hashicorp/consul/issues/3521)]

BUG FIXES:

* agent: Fixed an issue with consul watches not triggering when ACLs are enabled. [[GH-3392](https://github.com/hashicorp/consul/issues/3392)]
* agent: Updated memberlist library for a deadlock fix. [[GH-3396](https://github.com/hashicorp/consul/issues/3396)]
* agent: Fixed a panic when retrieving NS or SOA records on Consul clients (non-servers). This also changed the Consul server list to come from the catalog and not the agent's local state when serving these requests, so the results are consistent across a cluster. [[GH-3407](https://github.com/hashicorp/consul/issues/3407)]
* cli: Updated the CLI library to pull in a fix that prevents all subcommands from being shown when showing the agent's usage list; now just top-level commands are shown. [[GH-3448](https://github.com/hashicorp/consul/issues/3448)]
* server: Fixed an issue with Consul snapshots not saving on Windows because of errors with the `fsync` syscall. [[GH-3409](https://github.com/hashicorp/consul/issues/3409)]

## 0.9.2 (August 9, 2017)

BUG FIXES:

* agent: Fixed an issue where the old `-retry-join-{ec2,azure,gce}` command line flags were not being honored. [[GH-3384](https://github.com/hashicorp/consul/issues/3384)]
* server: Reverted the change that made unauthorized KV queries return 403 instead of 404 because it had a minor bug that affected the operation of Vault, and in addition to fixing the bug, we identified an additional case that needed to be covered. This restores the <= 0.9.0 behavior until we can get a complete fix. [[GH-2637](https://github.com/hashicorp/consul/issues/2637)]

## 0.9.1 (August 9, 2017)

FEATURES:

* **Secure ACL Token Introduction:** It's now possible to manage Consul's ACL tokens without having to place any tokens inside configuration files. This supports introduction of tokens as well as rotating. This is enabled with two new APIs:
    * A new [`/v1/agent/token`](https://www.consul.io/api/agent.html#update-acl-tokens) API allows an agent's ACL tokens to be introduced without placing them into config files, and to update them without restarting the agent. See the [ACL Guide](https://www.consul.io/docs/guides/acl.html#create-an-agent-token) for an example. This was extended to ACL replication as well, along with a new [`enable_acl_replication`](https://www.consul.io/docs/agent/options.html#enable_acl_replication) config option. [GH-3324,GH-3357]
    * A new [`/v1/acl/bootstrap`](https://www.consul.io/api/acl.html#bootstrap-acls) allows a cluster's first management token to be created without using the `acl_master_token` configuration. See the [ACL Guide](https://www.consul.io/docs/guides/acl.html#bootstrapping-acls) for an example. [[GH-3349](https://github.com/hashicorp/consul/issues/3349)]
* **Metrics Viewing Endpoint:** A new [`/v1/agent/metrics`](https://www.consul.io/api/agent.html#view-metrics) API displays the current values of internally tracked metrics. [[GH-3369](https://github.com/hashicorp/consul/issues/3369)]

IMPROVEMENTS:

* agent: Retry Join for Amazon AWS, Microsoft Azure, Google Cloud, and (new) SoftLayer is now handled through the https://github.com/hashicorp/go-discover library. With this all `-retry-join-{ec2,azure,gce}-*` parameters have been deprecated in favor of a unified configuration. See [`-retry-join`](https://www.consul.io/docs/agent/options.html#_retry_join) for details. [GH-3282,GH-3351]
* agent: Reports a more detailed error message if the LAN or WAN Serf instance fails to bind to an address. [[GH-3312](https://github.com/hashicorp/consul/issues/3312)]
* agent: Added NS records and corrected SOA records to allow Consul's DNS interface to work properly with zone delegation. [[GH-1301](https://github.com/hashicorp/consul/issues/1301)]
* agent: Added support for sending metrics with labels/tags to supported backends. [[GH-3369](https://github.com/hashicorp/consul/issues/3369)]
* agent: Added a new `prefix_filter` option in the `telemetry` config to allow fine-grained allowing/blocking the sending of certain metrics by prefix. [[GH-3369](https://github.com/hashicorp/consul/issues/3369)]
* cli: Added a `-child-exit-code` option to `consul lock` so that it propagates an error code of 2 if the child process exits with an error. [[GH-947](https://github.com/hashicorp/consul/issues/947)]
* docs: Added a new [Geo Failover Guide](https://www.consul.io/docs/guides/geo-failover.html) showing how to use prepared queries to implement geo failover policies for services. [[GH-3328](https://github.com/hashicorp/consul/issues/3328)]
* docs: Added a new [Consul with Containers Guide](https://www.consul.io/docs/guides/consul-containers.html) showing critical aspects of operating a Consul cluster that's run inside containers. [[GH-3347](https://github.com/hashicorp/consul/issues/3347)]
* server: Added a `RemoveEmptyTags` option to prepared query templates which will strip out any empty strings in the tags list before executing a query. This is useful when interpolating into tags in a way where the tag is optional, and where searching for an empty tag would yield no results from the query. [[GH-2151](https://github.com/hashicorp/consul/issues/2151)]
* server: Implemented a much faster recursive delete algorithm for the KV store. It has been benchmarked to be up to 100X faster on recursive deletes that affect millions of keys. [GH-1278, GH-3313]

BUG FIXES:

* agent: Clean up temporary files during disk write errors when persisting services and checks. [[GH-3207](https://github.com/hashicorp/consul/issues/3207)]
* agent: Fixed an issue where DNS and client bind address templates were not being parsed via the go-sockaddr library. [[GH-3322](https://github.com/hashicorp/consul/issues/3322)]
* agent: Fixed status code on all KV store operations that fail due to an ACL issue. They now return a 403 status code, rather than a 404. [[GH-2637](https://github.com/hashicorp/consul/issues/2637)]
* agent: Fixed quoting issues in script health check on Windows. [[GH-1875](https://github.com/hashicorp/consul/issues/1875)]
* agent: Fixed an issue where `consul monitor` would exit on any empty log line. [[GH-3253](https://github.com/hashicorp/consul/issues/3253)]
* server: Updated raft library to fix issue with machine crashes causing snapshot files to not get saved to disk [[GH-3362](https://github.com/hashicorp/consul/issues/3362)]

## 0.9.0 (July 20, 2017)

BREAKING CHANGES:

* agent: Added a new [`enable_script_checks`](https://www.consul.io/docs/agent/options.html#_enable_script_checks) configuration option that defaults to `false`, meaning that in order to allow an agent to run health checks that execute scripts, this will need to be configured and set to `true`. This provides a safer out-of-the-box configuration for Consul where operators must opt-in to allow script-based health checks. [[GH-3087](https://github.com/hashicorp/consul/issues/3087)]
* api: Reworked `context` support in the API client to more closely match the Go standard library, and added context support to write requests in addition to read requests. [GH-3273, GH-2992]
* ui: Since the UI is now bundled with the application we no longer provide a separate UI package for downloading. [[GH-3292](https://github.com/hashicorp/consul/issues/3292)]

FEATURES:

* agent: Added a new [`block_endpoints`](https://www.consul.io/docs/agent/options.html#block_endpoints) configuration option that allows blocking HTTP API endpoints by prefix. This allows operators to completely disallow access to specific endpoints on a given agent. [[GH-3252](https://github.com/hashicorp/consul/issues/3252)]
* cli: Added a new [`consul catalog`](https://www.consul.io/docs/commands/catalog.html) command for reading datacenters, nodes, and services from the catalog. [[GH-3204](https://github.com/hashicorp/consul/issues/3204)]
* server: (Consul Enterprise) Added a new [`consul operator area update`](https://www.consul.io/docs/commands/operator/area.html#update) command and corresponding HTTP endpoint to allow for transitioning the TLS setting of network areas at runtime. [[GH-3075](https://github.com/hashicorp/consul/issues/3075)]
* server: (Consul Enterprise) Added a new `UpgradeVersionTag` field to the Autopilot config to allow for using the migration feature to roll out configuration or cluster changes, without having to upgrade Consul itself.

IMPROVEMENTS:

* agent: (Consul Enterprise) Snapshot agent rotation uses S3's pagination API, enabling retaining more than a 100 snapshots.
* agent: Removed registration of the `consul` service from the agent since it's already handled by the leader. This means that Consul servers no longer need to have an `acl_agent_token` with write access to the `consul` service if ACLs are enabled. [[GH-3248](https://github.com/hashicorp/consul/issues/3248)]
* agent: Changed /v1/acl/clone response to 403 (from 404) when trying to clone an ACL that doesn't exist. [[GH-1113](https://github.com/hashicorp/consul/issues/1113)]
* agent: Changed the `consul exec` ACL resolution logic to use the `acl_agent_token` if it's available. This lets operators configure an `acl_agent_token` with the required `write` privilieges to the `_rexec` prefix of the KV store without giving this to the `acl_token`, which would expose those privileges to users as well. [[GH-3160](https://github.com/hashicorp/consul/issues/3160)]
* agent: Updated memberlist to get latest LAN gossip tuning based on the [Lifeguard paper published by Hashicorp Research](https://www.hashicorp.com/blog/making-gossip-more-robust-with-lifeguard/). [[GH-3287](https://github.com/hashicorp/consul/issues/3287)]
* api: Added the ability to pass in a `context` as part of the `QueryOptions` during a request. This provides a way to cancel outstanding blocking queries. [[GH-3195](https://github.com/hashicorp/consul/issues/3195)]
* api: Changed signature for "done" channels on `agent.Monitor()` and `session.RenewPeriodic` methods to make them more compatible with `context`. [[GH-3271](https://github.com/hashicorp/consul/issues/3271)]
* docs: Added a complete end-to-end example of ACL bootstrapping in the [ACL Guide](https://www.consul.io/docs/guides/acl.html#bootstrapping-acls). [[GH-3248](https://github.com/hashicorp/consul/issues/3248)]
* vendor: Updated golang.org/x/sys/unix to support IBM s390 platforms. [[GH-3240](https://github.com/hashicorp/consul/issues/3240)]
* agent: rewrote Docker health checks without using the Docker client and its dependencies. [[GH-3270](https://github.com/hashicorp/consul/issues/3270)]

BUG FIXES:

* agent: Fixed an issue where watch plans would take up to 10 minutes to close their connections and give up their file descriptors after reloading Consul. [[GH-3018](https://github.com/hashicorp/consul/issues/3018)]
* agent: (Consul Enterprise) Fixed an issue with the snapshot agent where it could get stuck trying to obtain the leader lock after an extended server outage.
* agent: Fixed HTTP health checks to allow them to set the `Host` header correctly on outgoing requests. [[GH-3203](https://github.com/hashicorp/consul/issues/3203)]
* agent: Serf snapshots can now auto recover from disk write errors without needing a restart. [[GH-1744](https://github.com/hashicorp/consul/issues/1744)]
* agent: Fixed log redacting code to properly remove tokens from log lines with ACL tokens in the URL itself: `/v1/acl/clone/:uuid`, `/v1/acl/destroy/:uuid`, `/v1/acl/info/:uuid`. [[GH-3276](https://github.com/hashicorp/consul/issues/3276)]
* agent: Fixed an issue in the Docker client where Docker checks would get EOF errors trying to connect to a volume-mounted Docker socket. [[GH-3254](https://github.com/hashicorp/consul/issues/3254)]
* agent: Fixed a crash when using Azure auto discovery. [[GH-3193](https://github.com/hashicorp/consul/issues/3193)]
* agent: Added `node` read privileges to the `acl_agent_master_token` by default so it can see all nodes, which enables it to be used with operations like `consul members`. [[GH-3113](https://github.com/hashicorp/consul/issues/3113)]
* agent: Fixed an issue where enabling [`-disable-keyring-file`](https://www.consul.io/docs/agent/options.html#_disable_keyring_file) would cause gossip encryption to be disabled. [[GH-3243](https://github.com/hashicorp/consul/issues/3243)]
* agent: Fixed a race condition where checks that are not associated with any existing services were allowed to persist. [[GH-3297](https://github.com/hashicorp/consul/issues/3297)]
* agent: Stop docker checks on service deregistration and on shutdown. [GH-3265, GH-3295]
* server: Updated the Raft library to pull in a fix where servers that are very far behind in replication can get stuck in a loop trying to install snapshots. [[GH-3201](https://github.com/hashicorp/consul/issues/3201)]
* server: Fixed a rare but serious deadlock where the Consul leader routine could get stuck with the Raft internal leader routine while waiting for the initial barrier after a leader election. [[GH-3230](https://github.com/hashicorp/consul/issues/3230)]
* server: Added automatic cleanup of failed Raft snapshots. [[GH-3258](https://github.com/hashicorp/consul/issues/3258)]
* server: (Consul Enterprise) Fixed an issue where networks areas would not be able to be added when the server restarts if the Raft log contained a specific sequence of adds and deletes for network areas with the same peer datacenter.
* ui: Provided a path to reset the ACL token when the current token is invalid. Previously, the UI would get stuck on the error page and it wasn't possible to get back to the settings. [[GH-2370](https://github.com/hashicorp/consul/issues/2370)]
* ui: Removed an extra fetch of the nodes resource when loading the UI. [[GH-3245](https://github.com/hashicorp/consul/issues/3245)]
* ui: Changed default ACL token type to "client" when creating ACLs. [[GH-3246](https://github.com/hashicorp/consul/issues/3246)]
* ui: Display a 404 error instead of a 200 when trying to load a nonexistent node. [[GH-3251](https://github.com/hashicorp/consul/issues/3251)]

## 0.8.5 (June 27, 2017)

BREAKING CHANGES:

* agent: Parse values given to `?passing` for health endpoints. Previously Consul only checked for the existence of the querystring, not the value. That means using `?passing=false` would actually still include passing values. Consul now parses the value given to passing as a boolean. If no value is provided, the old behavior remains. This may be a breaking change for some users, but the old experience was incorrect and caused enough confusion to warrant changing it. [GH-2212, GH-3136]
* agent: The default value of [`-disable-host-node-id`](https://www.consul.io/docs/agent/options.html#_disable_host_node_id) has been changed from false to true. This means you need to opt-in to host-based node IDs and by default Consul will generate a random node ID. A high number of users struggled to deploy newer versions of Consul with host-based IDs because of various edge cases of how the host IDs work in Docker, on specially-provisioned machines, etc. so changing this from opt-out to opt-in will ease operations for many Consul users. [[GH-3171](https://github.com/hashicorp/consul/issues/3171)]

IMPROVEMENTS:

* agent: Added a `-disable-keyring-file` option to prevent writing keyring data to disk. [[GH-3145](https://github.com/hashicorp/consul/issues/3145)]
* agent: Added automatic notify to systemd on Linux after LAN join is complete, which makes it easier to order services that depend on Consul being available. [[GH-2121](https://github.com/hashicorp/consul/issues/2121)]
* agent: The `http_api_response_headers` config has been moved into a new `http_config` struct, so the old form is still supported but is deprecated. [[GH-3142](https://github.com/hashicorp/consul/issues/3142)]
* dns: Added support for EDNS(0) size adjustments if set in the request frame. This allows DNS responses via UDP which are larger than the standard 512 bytes max if the requesting client can support it. [GH-1980, GH-3131]
* server: Added a startup warning for servers when expecting to bootstrap with an even number of nodes. [[GH-1282](https://github.com/hashicorp/consul/issues/1282)]
* agent: (Consul Enterprise) Added support for non rotating, statically named snapshots for S3 snapshots using the snapshot agent.

BUG FIXES:

* agent: Fixed a regression where configuring -1 for the port was no longer disabling the DNS server. [[GH-3135](https://github.com/hashicorp/consul/issues/3135)]
* agent: Fix `consul leave` shutdown race. When shutting down an agent via the `consul leave` command on the command line the output would be `EOF` instead of `Graceful leave completed` [[GH-2880](https://github.com/hashicorp/consul/issues/2880)]
* agent: Show a better error message than 'EOF' when attempting to join with the wrong gossip key. [[GH-1013](https://github.com/hashicorp/consul/issues/1013)]
* agent: Fixed an issue where the `Method` and `Header` features of HTTP health checks were not being applied. [[GH-3178](https://github.com/hashicorp/consul/issues/3178)]
* agent: Fixed an issue where internally-configured watches were not working because of an incorrect protocol error, and unified internal watch handling during reloads of the Consul agent. [[GH-3177](https://github.com/hashicorp/consul/issues/3177)]
* server: Fixed an issue where the leader could return stale data duing queries as it is starting up. [[GH-2644](https://github.com/hashicorp/consul/issues/2644)]

## 0.8.4 (June 9, 2017)

FEATURES:

* agent: Added a method for [transitioning to gossip encryption on an existing cluster](https://www.consul.io/docs/agent/encryption.html#configuring-gossip-encryption-on-an-existing-cluster). [[GH-3079](https://github.com/hashicorp/consul/issues/3079)]
* agent: Added a method for [transitioning to TLS on an existing cluster](https://www.consul.io/docs/agent/encryption.html#configuring-tls-on-an-existing-cluster). [[GH-1705](https://github.com/hashicorp/consul/issues/1705)]
* agent: Added support for [RetryJoin on Azure](https://www.consul.io/docs/agent/options.html#retry_join_azure). [[GH-2978](https://github.com/hashicorp/consul/issues/2978)]
* agent: (Consul Enterprise) Added [AWS server side encryption support](http://docs.aws.amazon.com/AmazonS3/latest/dev/UsingServerSideEncryption.html) for S3 snapshots using the snapshot agent.

IMPROVEMENTS:

* agent: Added a check which prevents advertising or setting a service to a zero address (`0.0.0.0`, `[::]`, `::`). [[GH-2961](https://github.com/hashicorp/consul/issues/2961)]
* agent: Allow binding to any public IPv6 address with `::` [[GH-2285](https://github.com/hashicorp/consul/issues/2285)]
* agent: Removed SCADA-related code for Atlas and deprecated all Atlas-related configuration options. [[GH-3032](https://github.com/hashicorp/consul/issues/3032)]
* agent: Added support for custom check id and name when registering checks along with a service. [[GH-3047](https://github.com/hashicorp/consul/issues/3047)]
* agent: Updated [go-sockaddr](https://github.com/hashicorp/go-sockaddr) library to add support for new helper functions in bind address templates (`GetPrivateIPs`, `GetPublicIPs`), new math functions, and to pick up fixes for issues with detecting addresses on multi-homed hosts. [[GH-3068](https://github.com/hashicorp/consul/issues/3068)]
* agent: Watches now reset their index back to zero after an error, or if the index goes backwards, which allows watches to recover after a server restart with fresh state. [[GH-2621](https://github.com/hashicorp/consul/issues/2621)]
* agent: HTTP health checks now support custom method and headers. [[GH-1184](https://github.com/hashicorp/consul/issues/1184)], [[GH-2474](https://github.com/hashicorp/consul/issues/2474)], [[GH-2657](https://github.com/hashicorp/consul/issues/2657)], [[GH-3106](https://github.com/hashicorp/consul/issues/3106)]
* agent: Increased the graceful leave timeout from 5 to 15 seconds. [[GH-3121](https://github.com/hashicorp/consul/issues/3121)]
* agent: Added additional logging when the agent handles signals and when it exits. [[GH-3124](https://github.com/hashicorp/consul/issues/3124)]
* build: Added support for linux/arm64 binaries. [[GH-3042](https://github.com/hashicorp/consul/issues/3042)]
* build: Consul now builds with Go 1.8.3. [[GH-3074](https://github.com/hashicorp/consul/issues/3074)]
* ui: Added a sticky scroll to the KV side panel so the KV edit box always stays in place. [[GH-2812](https://github.com/hashicorp/consul/issues/2812)]

BUG FIXES:

* agent: Added defensive code to prevent agents from infecting the network coordinates with `NaN` or `Inf` values, and added code to clean up in environments where this has happened. [[GH-3023](https://github.com/hashicorp/consul/issues/3023)]
* api: Added code to always read from the body of a request so that connections will always be returned to the pool. [[GH-2850](https://github.com/hashicorp/consul/issues/2850)]
* build: Added a vendor fix to allow compilation on Illumos. [[GH-3024](https://github.com/hashicorp/consul/issues/3024)]
* cli: Fixed an issue where `consul exec` would return a 0 exit code, even when there were nodes that didn't respond. [[GH-2757](https://github.com/hashicorp/consul/issues/2757)]

## 0.8.3 (May 12, 2017)

BUG FIXES:

* agent: Fixed an issue where NAT-configured agents with a non-routable advertise address would refuse to make RPC connections to Consul servers. This was a regression related to GH-2822 in Consul 0.8.2. [[GH-3028](https://github.com/hashicorp/consul/issues/3028)]

## 0.8.2 (May 9, 2017)

BREAKING CHANGES:

* api: HttpClient now defaults to nil in the client config and will be generated if left blank. A NewHttpClient function has been added for creating an HttpClient with a custom Transport or TLS config. [[GH-2922](https://github.com/hashicorp/consul/issues/2922)]

IMPROVEMENTS:

* agent: Added an error at agent startup time if both `-ui` and `-ui-dir` are configured together. [[GH-2576](https://github.com/hashicorp/consul/issues/2576)]
* agent: Added the datacenter of a node to the catalog, health, and query API endpoints which contain a Node structure. [[GH-2713](https://github.com/hashicorp/consul/issues/2713)]
* agent: Added the `ca_path`, `tls_cipher_suites`, and `tls_prefer_server_cipher_suites` options to give more flexibility around configuring TLS. [[GH-2963](https://github.com/hashicorp/consul/issues/2963)]
* agent: Reduced the timeouts for the `-dev` server mode so that the development server starts up almost instantly. [[GH-2984](https://github.com/hashicorp/consul/issues/2984)]
* agent: Added `verify_incoming_rpc` and `verify_incoming_https` options for more granular control over incoming TLS enforcement. [[GH-2974](https://github.com/hashicorp/consul/issues/2974)]
* agent: Use bind address as source for outgoing connections. [[GH-2822](https://github.com/hashicorp/consul/issues/2822)]
* api: Added the ACL replication status endpoint to the Go API client library. [[GH-2947](https://github.com/hashicorp/consul/issues/2947)]
* cli: Added Raft protocol version to output of `operator raft list-peers` command.[[GH-2929](https://github.com/hashicorp/consul/issues/2929)]
* ui: Added optional JSON validation when editing KV entries in the web UI. [[GH-2712](https://github.com/hashicorp/consul/issues/2712)]
* ui: Updated ACL guide links and made guides open in a new tab. [[GH-3010](https://github.com/hashicorp/consul/issues/3010)]

BUG FIXES:

* server: Fixed a panic when the tombstone garbage collector was stopped. [[GH-2087](https://github.com/hashicorp/consul/issues/2087)]
* server: Fixed a panic in Autopilot that could occur when a node is elected but cannot complete leader establishment and steps back down. [[GH-2980](https://github.com/hashicorp/consul/issues/2980)]
* server: Added a new peers.json format that allows outage recovery when using Raft protocol version 3 and higher. Previously, you'd have to set the Raft protocol version back to 2 in order to manually recover a cluster. See https://www.consul.io/docs/guides/outage.html#manual-recovery-using-peers-json for more details. [[GH-3003](https://github.com/hashicorp/consul/issues/3003)]
* ui: Add and update favicons [[GH-2945](https://github.com/hashicorp/consul/issues/2945)]

## 0.8.1 (April 17, 2017)

IMPROVEMENTS:

* agent: Node IDs derived from host information are now hashed to prevent things like common server hardware from generating IDs with a common prefix across nodes. [[GH-2884](https://github.com/hashicorp/consul/issues/2884)]
* agent: Added new `-disable-host-node-id` CLI flag and `disable_host_node_id` config option to the Consul agent to prevent it from using information from the host when generating a node ID. This will result in a random node ID, which is useful when running multiple Consul agents on the same host for testing purposes. Having this built-in eases configuring a random node ID when running in containers. [[GH-2877](https://github.com/hashicorp/consul/issues/2877)]
* agent: Removed useless "==> Caught signal: broken pipe" logging since that often results from problems sending telemetry or broken incoming client connections; operators don't need to be alerted to these. [[GH-2768](https://github.com/hashicorp/consul/issues/2768)]
* cli: Added TLS options for setting the client/CA certificates to use when communicating with Consul. These can be provided through environment variables or command line flags. [[GH-2914](https://github.com/hashicorp/consul/issues/2914)]
* build: Consul is now built with Go 1.8.1. [[GH-2888](https://github.com/hashicorp/consul/issues/2888)]
* ui: Updates Consul assets to new branding. [[GH-2898](https://github.com/hashicorp/consul/issues/2898)]

BUG FIXES:

* api: Added missing Raft index fields to AgentService and Node structures. [[GH-2882](https://github.com/hashicorp/consul/issues/2882)]
* server: Fixed an issue where flood joins would not work with IPv6 addresses. [[GH-2878](https://github.com/hashicorp/consul/issues/2878)]
* server: Fixed an issue where electing a 0.8.x leader during an upgrade would cause a panic in older servers. [[GH-2889](https://github.com/hashicorp/consul/issues/2889)]
* server: Fixed an issue where tracking of leadership changes could become incorrect when changes occurred very rapidly. This could manifest as a panic in Autopilot, but could have caused other issues with multiple leader management routines running simultaneously. [[GH-2896](https://github.com/hashicorp/consul/issues/2896)]
* server: Fixed a panic when checking ACLs on a session that doesn't exist. [[GH-2624](https://github.com/hashicorp/consul/issues/2624)]

## 0.8.0 (April 5, 2017)

BREAKING CHANGES:

* **Command-Line Interface RPC Deprecation:** The RPC client interface has been removed. All CLI commands that used RPC and the `-rpc-addr` flag to communicate with Consul have been converted to use the HTTP API and the appropriate flags for it, and the `rpc` field has been removed from the port and address binding configs. You will need to remove these fields from your config files and update any scripts that passed a custom `-rpc-addr` to the following commands: `force-leave`, `info`,  `join`, `keyring`, `leave`, `members`, `monitor`, `reload`

* **Version 8 ACLs Are Now Opt-Out:** The [`acl_enforce_version_8`](https://www.consul.io/docs/agent/options.html#acl_enforce_version_8) configuration now defaults to `true` to enable [full version 8 ACL support](https://www.consul.io/docs/internals/acl.html#version_8_acls) by default. If you are upgrading an existing cluster with ACLs enabled, you will need to set this to `false` during the upgrade on **both Consul agents and Consul servers**. Version 8 ACLs were also changed so that [`acl_datacenter`](https://www.consul.io/docs/agent/options.html#acl_datacenter) must be set on agents in order to enable the agent-side enforcement of ACLs. This makes for a smoother experience in clusters where ACLs aren't enabled at all, but where the agents would have to wait to contact a Consul server before learning that. [[GH-2844](https://github.com/hashicorp/consul/issues/2844)]

* **Remote Exec Is Now Opt-In:** The default for [`disable_remote_exec`](https://www.consul.io/docs/agent/options.html#disable_remote_exec) was changed to "true", so now operators need to opt-in to having agents support running commands remotely via [`consul exec`](/docs/commands/exec.html). [[GH-2854](https://github.com/hashicorp/consul/issues/2854)]

* **Raft Protocol Compatibility:** When upgrading to Consul 0.8.0 from a version lower than 0.7.0, users will need to
set the [`-raft-protocol`](https://www.consul.io/docs/agent/options.html#_raft_protocol) option to 1 in order to maintain backwards compatibility with the old servers during the upgrade. See [Upgrading Specific Versions](https://www.consul.io/docs/upgrade-specific.html) guide for more details.

FEATURES:

* **Autopilot:** A set of features has been added to allow for automatic operator-friendly management of Consul servers. For more information about Autopilot, see the [Autopilot Guide](https://www.consul.io/docs/guides/autopilot.html).
  - **Dead Server Cleanup:** Dead servers will periodically be cleaned up and removed from the Raft peer set, to prevent them from interfering with the quorum size and leader elections.
  - **Server Health Checking:** An internal health check has been added to track the stability of servers. The thresholds of this health check are tunable as part of the [Autopilot configuration](https://www.consul.io/docs/agent/options.html#autopilot) and the status can be viewed through the [`/v1/operator/autopilot/health`](https://www.consul.io/docs/agent/http/operator.html#autopilot-health) HTTP endpoint.
  - **New Server Stabilization:** When a new server is added to the cluster, there will be a waiting period where it must be healthy and stable for a certain amount of time before being promoted to a full, voting member. This threshold can be configured using the new [`server_stabilization_time`](https://www.consul.io/docs/agent/options.html#server_stabilization_time) setting.
  - **Advanced Redundancy:** (Consul Enterprise) A new [`-non-voting-server`](https://www.consul.io/docs/agent/options.html#_non_voting_server) option flag has been added for Consul servers to configure a server that does not participate in the Raft quorum. This can be used to add read scalability to a cluster in cases where a high volume of reads to servers are needed, but non-voting servers can be lost without causing an outage. There's also a new [`redundancy_zone_tag`](https://www.consul.io/docs/agent/options.html#redundancy_zone_tag) configuration that allows Autopilot to manage separating servers into zones for redundancy. Only one server in each zone can be a voting member at one time. This helps when Consul servers are managed with automatic replacement with a system like a resource scheduler or auto-scaling group. Extra non-voting servers in each zone will be available as hot standbys (that help with read-scaling) that can be quickly promoted into service when the voting server in a zone fails.
  - **Upgrade Orchestration:** (Consul Enterprise) Autopilot will automatically orchestrate an upgrade strategy for Consul servers where it will initially add newer versions of Consul servers as non-voters, wait for a full set of newer versioned servers to be added, and then gradually swap into service as voters and swap out older versioned servers to non-voters. This allows operators to safely bring up new servers, wait for the upgrade to be complete, and then terminate the old servers.
* **Network Areas:** (Consul Enterprise) A new capability has been added which allows operators to define network areas that join together two Consul datacenters. Unlike Consul's WAN feature, network areas use just the server RPC port for communication, and pairwise relationships can be made between arbitrary datacenters, so not all servers need to be fully connected. This allows for complex topologies among Consul datacenters like hub/spoke and more general trees. See the [Network Areas Guide](https://www.consul.io/docs/guides/areas.html) for more details.
* **WAN Soft Fail:** Request routing between servers in the WAN is now more robust by treating Serf failures as advisory but not final. This means that if there are issues between some subset of the servers in the WAN, Consul will still be able to route RPC requests as long as RPCs are actually still working. Prior to WAN Soft Fail, any datacenters having connectivity problems on the WAN would mean that all DCs might potentially stop sending RPCs to those datacenters. [[GH-2801](https://github.com/hashicorp/consul/issues/2801)]
* **WAN Join Flooding:** A new routine was added that looks for Consul servers in the LAN and makes sure that they are joined into the WAN as well. This catches up up newly-added servers onto the WAN as soon as they join the LAN, keeping them in sync automatically. [[GH-2801](https://github.com/hashicorp/consul/issues/2801)]
* **Validate command:** To provide consistency across our products, the `configtest` command has been deprecated and replaced with the `validate` command (to match Nomad and Terraform). The `configtest` command will be removed in Consul 0.9. [[GH-2732](https://github.com/hashicorp/consul/issues/2732)]

IMPROVEMENTS:

* agent: Fixed a missing case where gossip would stop flowing to dead nodes for a short while. [[GH-2722](https://github.com/hashicorp/consul/issues/2722)]
* agent: Changed agent to seed Go's random number generator. [[GH-2722](https://github.com/hashicorp/consul/issues/2722)]
* agent: Serf snapshots no longer have the executable bit set on the file. [[GH-2722](https://github.com/hashicorp/consul/issues/2722)]
* agent: Consul is now built with Go 1.8. [[GH-2752](https://github.com/hashicorp/consul/issues/2752)]
* agent: Updated aws-sdk-go version (used for EC2 auto join) for Go 1.8 compatibility. [[GH-2755](https://github.com/hashicorp/consul/issues/2755)]
* agent: User-supplied node IDs are now normalized to lower-case. [[GH-2798](https://github.com/hashicorp/consul/issues/2798)]
* agent: Added checks to enforce uniqueness of agent node IDs at cluster join time and when registering with the catalog. [[GH-2832](https://github.com/hashicorp/consul/issues/2832)]
* cli: Standardized handling of CLI options for connecting to the Consul agent. This makes sure that the same set of flags and environment variables works in all CLI commands (see https://www.consul.io/docs/commands/index.html#environment-variables). [[GH-2717](https://github.com/hashicorp/consul/issues/2717)]
* cli: Updated go-cleanhttp library for better HTTP connection handling between CLI commands and the Consul agent (tunes reuse settings). [[GH-2735](https://github.com/hashicorp/consul/issues/2735)]
* cli: The `operator raft` subcommand has had its two modes split into the `list-peers` and `remove-peer` subcommands. The old flags for these will continue to work for backwards compatibility, but will be removed in Consul 0.9.
* cli: Added an `-id` flag to the `operator raft remove-peer` command to allow removing a peer by ID. [[GH-2847](https://github.com/hashicorp/consul/issues/2847)]
* dns: Allows the `.service` tag to be optional in RFC 2782 lookups. [[GH-2690](https://github.com/hashicorp/consul/issues/2690)]
* server: Changed the internal `EnsureRegistration` RPC endpoint to prevent registering checks that aren't associated with the top-level node being registered. [[GH-2846](https://github.com/hashicorp/consul/issues/2846)]

BUG FIXES:

* agent: Fixed an issue with `consul watch` not working when http was listening on a unix socket. [[GH-2385](https://github.com/hashicorp/consul/issues/2385)]
* agent: Fixed an issue where checks and services could not sync deregister operations back to the catalog when version 8 ACL support is enabled. [[GH-2818](https://github.com/hashicorp/consul/issues/2818)]
* agent: Fixed an issue where agents could use the ACL token registered with a service when registering checks for the same service that were registered with a different ACL token. [[GH-2829](https://github.com/hashicorp/consul/issues/2829)]
* cli: Fixed `consul kv` commands not reading the `CONSUL_HTTP_TOKEN` environment variable. [[GH-2566](https://github.com/hashicorp/consul/issues/2566)]
* cli: Fixed an issue where prefixing an address with a protocol (such as 'http://' or 'https://') in `-http-addr` or `CONSUL_HTTP_ADDR` would give an error.
* cli: Fixed an issue where error messages would get printed to stdout instead of stderr. [[GH-2548](https://github.com/hashicorp/consul/issues/2548)]
* server: Fixed an issue with version 8 ACLs where servers couldn't deregister nodes from the catalog during reconciliation. [[GH-2792](https://github.com/hashicorp/consul/issues/2792)] This fix was generalized and applied to registering nodes as well. [[GH-2826](https://github.com/hashicorp/consul/issues/2826)]
* server: Fixed an issue where servers could temporarily roll back changes to a node's metadata or tagged addresses when making updates to the node's health checks. [[GH-2826](https://github.com/hashicorp/consul/issues/2826)]
* server: Fixed an issue where the service name `consul` was not subject to service ACL policies with version 8 ACLs enabled. [[GH-2816](https://github.com/hashicorp/consul/issues/2816)]

## 0.7.5 (February 15, 2017)

BUG FIXES:

* server: Fixed a rare but serious issue where Consul servers could panic when performing a large delete operation followed by a specific sequence of other updates to related parts of the state store (affects KV, sessions, prepared queries, and the catalog). [[GH-2724](https://github.com/hashicorp/consul/issues/2724)]

## 0.7.4 (February 6, 2017)

IMPROVEMENTS:

* agent: Integrated gopsutil library to use built in host UUID as node ID, if available, instead of a randomly generated UUID. This makes it easier for other applications on the same host to generate the same node ID without coordinating with Consul. [[GH-2697](https://github.com/hashicorp/consul/issues/2697)]
* agent: Added a configuration option, `tls_min_version`, for setting the minimum allowed TLS version used for the HTTP API and RPC. [[GH-2699](https://github.com/hashicorp/consul/issues/2699)]
* agent: Added a `relay-factor` option to keyring operations to allow nodes to relay their response through N randomly-chosen other nodes in the cluster. [[GH-2704](https://github.com/hashicorp/consul/issues/2704)]
* build: Consul is now built with Go 1.7.5. [[GH-2682](https://github.com/hashicorp/consul/issues/2682)]
* dns: Add ability to lookup Consul agents by either their Node ID or Node Name through the node interface (e.g. DNS `(node-id|node-name).node.consul`). [[GH-2702](https://github.com/hashicorp/consul/issues/2702)]

BUG FIXES:

* dns: Fixed an issue where SRV lookups for services on a node registered with non-IP addresses were missing the CNAME record in the additional section of the response. [[GH-2695](https://github.com/hashicorp/consul/issues/2695)]

## 0.7.3 (January 26, 2017)

FEATURES:

* **KV Import/Export CLI:** `consul kv export` and `consul kv import` can be used to move parts of the KV tree between disconnected consul clusters, using JSON as the intermediate representation. [[GH-2633](https://github.com/hashicorp/consul/issues/2633)]
* **Node Metadata:** Support for assigning user-defined metadata key/value pairs to nodes has been added. This can be viewed when looking up node info, and can be used to filter the results of various catalog and health endpoints. For more information, see the [Catalog](https://www.consul.io/docs/agent/http/catalog.html), [Health](https://www.consul.io/docs/agent/http/health.html), and [Prepared Query](https://www.consul.io/docs/agent/http/query.html) endpoint documentation, as well as the [Node Meta](https://www.consul.io/docs/agent/options.html#_node_meta) section of the agent configuration. [[GH-2654](https://github.com/hashicorp/consul/issues/2654)]
* **Node Identifiers:** Consul agents can now be configured with a unique identifier, or they will generate one at startup that will persist across agent restarts. This identifier is designed to represent a node across all time, even if the name or address of the node changes. Identifiers are currently only exposed in node-related endpoints, but they will be used in future versions of Consul to help manage Consul servers and the Raft quorum in a more robust manner, as the quorum is currently tracked via addresses, which can change. [[GH-2661](https://github.com/hashicorp/consul/issues/2661)]
* **Improved Blocking Queries:** Consul's [blocking query](https://www.consul.io/api/index.html#blocking-queries) implementation was improved to provide a much more fine-grained mechanism for detecting changes. For example, in previous versions of Consul blocking to wait on a change to a specific service would result in a wake up if any service changed. Now, wake ups are scoped to the specific service being watched, if possible. This support has been added to all endpoints that support blocking queries, nothing new is required to take advantage of this feature. [[GH-2671](https://github.com/hashicorp/consul/issues/2671)]
* **GCE auto-discovery:** New `-retry-join-gce` configuration options added to allow bootstrapping by automatically discovering Google Cloud instances with a given tag at startup. [[GH-2570](https://github.com/hashicorp/consul/issues/2570)]

IMPROVEMENTS:

* build: Consul is now built with Go 1.7.4. [[GH-2676](https://github.com/hashicorp/consul/issues/2676)]
* cli: `consul kv get` now has a `-base64` flag to base 64 encode the value. [[GH-2631](https://github.com/hashicorp/consul/issues/2631)]
* cli: `consul kv put` now has a `-base64` flag for setting values which are base 64 encoded. [[GH-2632](https://github.com/hashicorp/consul/issues/2632)]
* ui: Added a notice that JS is required when viewing the web UI with JS disabled. [[GH-2636](https://github.com/hashicorp/consul/issues/2636)]

BUG FIXES:

* agent: Redacted the AWS access key and secret key ID from the /v1/agent/self output so they are not disclosed. [[GH-2677](https://github.com/hashicorp/consul/issues/2677)]
* agent: Fixed a rare startup panic due to a Raft/Serf race condition. [[GH-1899](https://github.com/hashicorp/consul/issues/1899)]
* cli: Fixed a panic when an empty quoted argument was given to `consul kv put`. [[GH-2635](https://github.com/hashicorp/consul/issues/2635)]
* tests: Fixed a race condition with check mock's map usage. [[GH-2578](https://github.com/hashicorp/consul/issues/2578)]

## 0.7.2 (December 19, 2016)

FEATURES:

* **Keyring API:** A new `/v1/operator/keyring` HTTP endpoint was added that allows for performing operations such as list, install, use, and remove on the encryption keys in the gossip keyring. See the [Keyring Endpoint](https://www.consul.io/docs/agent/http/operator.html#keyring) for more details. [[GH-2509](https://github.com/hashicorp/consul/issues/2509)]
* **Monitor API:** A new `/v1/agent/monitor` HTTP endpoint was added to allow for viewing streaming log output from the agent, similar to the `consul monitor` command. See the [Monitor Endpoint](https://www.consul.io/docs/agent/http/agent.html#agent_monitor) for more details. [[GH-2511](https://github.com/hashicorp/consul/issues/2511)]
* **Reload API:** A new `/v1/agent/reload` HTTP endpoint was added for triggering a reload of the agent's configuration. See the [Reload Endpoint](https://www.consul.io/docs/agent/http/agent.html#agent_reload) for more details. [[GH-2516](https://github.com/hashicorp/consul/issues/2516)]
* **Leave API:** A new `/v1/agent/leave` HTTP endpoint was added for causing an agent to gracefully shutdown and leave the cluster (previously, only `force-leave` was present in the HTTP API). See the [Leave Endpoint](https://www.consul.io/docs/agent/http/agent.html#agent_leave) for more details. [[GH-2516](https://github.com/hashicorp/consul/issues/2516)]
* **Bind Address Templates (beta):** Consul agents now allow [go-sockaddr/template](https://godoc.org/github.com/hashicorp/go-sockaddr/template) syntax to be used for any bind address configuration (`advertise_addr`, `bind_addr`, `client_addr`, and others). This allows for easy creation of immutable images for Consul that can fetch their own address based on an interface name, network CIDR, address family from an actual RFC number, and many other possible schemes. This feature is in beta and we may tweak the template syntax before final release, but we encourage the community to try this and provide feedback. [[GH-2563](https://github.com/hashicorp/consul/issues/2563)]
* **Complete ACL Coverage (beta):** Consul 0.8 will feature complete ACL coverage for all of Consul. To ease the transition to the new policies, a beta version of complete ACL support was added to help with testing and migration to the new features. Please see the [ACLs Internals Guide](https://www.consul.io/docs/internals/acl.html#version_8_acls) for more details. [GH-2594, GH-2592, GH-2590]

IMPROVEMENTS:

* agent: Defaults to `?pretty` JSON for HTTP API requests when in `-dev` mode. [[GH-2518](https://github.com/hashicorp/consul/issues/2518)]
* agent: Updated Circonus metrics library and added new Circonus configration options for Consul for customizing check display name and tags. [[GH-2555](https://github.com/hashicorp/consul/issues/2555)]
* agent: Added a checksum to UDP gossip messages to guard against packet corruption. [[GH-2574](https://github.com/hashicorp/consul/issues/2574)]
* agent: Check whether a snapshot needs to be taken more often (every 5 seconds instead of 2 minutes) to keep the raft file smaller and to avoid doing huge truncations when writing lots of entries very quickly. [[GH-2591](https://github.com/hashicorp/consul/issues/2591)]
* agent: Allow gossiping to suspected/recently dead nodes. [[GH-2593](https://github.com/hashicorp/consul/issues/2593)]
* agent: Changed the gossip suspicion timeout to grow smoothly as the number of nodes grows. [[GH-2593](https://github.com/hashicorp/consul/issues/2593)]
* agent: Added a deprecation notice for Atlas features to the CLI and docs. [[GH-2597](https://github.com/hashicorp/consul/issues/2597)]
* agent: Give a better error message when the given data-dir is not a directory. [[GH-2529](https://github.com/hashicorp/consul/issues/2529)]

BUG FIXES:

* agent: Fixed a panic when SIGPIPE signal was received. [[GH-2404](https://github.com/hashicorp/consul/issues/2404)]
* api: Added missing Raft index fields to `CatalogService` structure. [[GH-2366](https://github.com/hashicorp/consul/issues/2366)]
* api: Added missing notes field to `AgentServiceCheck` structure. [[GH-2336](https://github.com/hashicorp/consul/issues/2336)]
* api: Changed type of `AgentServiceCheck.TLSSkipVerify` from `string` to `bool`. [[GH-2530](https://github.com/hashicorp/consul/issues/2530)]
* api: Added new `HealthChecks.AggregatedStatus()` method that makes it easy get an overall health status from a list of checks. [[GH-2544](https://github.com/hashicorp/consul/issues/2544)]
* api: Changed type of `KVTxnOp.Verb` from `string` to `KVOp`. [[GH-2531](https://github.com/hashicorp/consul/issues/2531)]
* cli: Fixed an issue with the `consul kv put` command where a negative value would be interpreted as an argument to read from standard input. [[GH-2526](https://github.com/hashicorp/consul/issues/2526)]
* ui: Fixed an issue where extra commas would be shown around service tags. [[GH-2340](https://github.com/hashicorp/consul/issues/2340)]
* ui: Customized Bootstrap config to avoid missing font file references. [[GH-2485](https://github.com/hashicorp/consul/issues/2485)]
* ui: Removed "Deregister" button as removing nodes from the catalog isn't a common operation and leads to lots of user confusion. [[GH-2541](https://github.com/hashicorp/consul/issues/2541)]

## 0.7.1 (November 10, 2016)

BREAKING CHANGES:

* Child process reaping support has been removed, along with the `reap` configuration option. Reaping is also done via [dumb-init](https://github.com/Yelp/dumb-init) in the [Consul Docker image](https://github.com/hashicorp/docker-consul), so removing it from Consul itself simplifies the code and eases future maintainence for Consul. If you are running Consul as PID 1 in a container you will need to arrange for a wrapper process to reap child processes. [[GH-1988](https://github.com/hashicorp/consul/issues/1988)]
* The default for `max_stale` has been increased to a near-indefinite threshold (10 years) to allow DNS queries to continue to be served in the event of a long outage with no leader. A new telemetry counter has also been added at `consul.dns.stale_queries` to track when agents serve DNS queries that are over a certain staleness (>5 seconds). [[GH-2481](https://github.com/hashicorp/consul/issues/2481)]
* The api package's `PreparedQuery.Delete()` method now takes `WriteOptions` instead of `QueryOptions`. [[GH-2417](https://github.com/hashicorp/consul/issues/2417)]

FEATURES:

* **Key/Value Store Command Line Interface:** New `consul kv` commands were added for easy access to all basic key/value store operations. [[GH-2360](https://github.com/hashicorp/consul/issues/2360)]
* **Snapshot/Restore:** A new /v1/snapshot HTTP endpoint and corresponding set of `consul snapshot` commands were added for easy point-in-time snapshots for disaster recovery. Snapshots include all state managed by Consul's Raft [consensus protocol](/docs/internals/consensus.html), including Key/Value Entries, Service Catalog, Prepared Queries, Sessions, and ACLs. Snapshots can be restored on the fly into a completely fresh cluster. [[GH-2396](https://github.com/hashicorp/consul/issues/2396)]
* **AWS auto-discovery:** New `-retry-join-ec2` configuration options added to allow bootstrapping by automatically discovering AWS instances with a given tag key/value at startup. [[GH-2459](https://github.com/hashicorp/consul/issues/2459)]

IMPROVEMENTS:

* api: All session options can now be set when using `api.Lock()`. [[GH-2372](https://github.com/hashicorp/consul/issues/2372)]
* agent: Added the ability to bind Serf WAN and LAN to different interfaces than the general bind address. [[GH-2007](https://github.com/hashicorp/consul/issues/2007)]
* agent: Added a new `tls_skip_verify` configuration option for HTTP checks. [[GH-1984](https://github.com/hashicorp/consul/issues/1984)]
* build: Consul is now built with Go 1.7.3. [[GH-2281](https://github.com/hashicorp/consul/issues/2281)]

BUG FIXES:

* agent: Fixed a Go race issue with log buffering at startup. [[GH-2262](https://github.com/hashicorp/consul/issues/2262)]
* agent: Fixed a panic during anti-entropy sync for services and checks. [[GH-2125](https://github.com/hashicorp/consul/issues/2125)]
* agent: Fixed an issue on Windows where "wsarecv" errors were logged when CLI commands accessed the RPC interface. [[GH-2356](https://github.com/hashicorp/consul/issues/2356)]
* agent: Syslog initialization will now retry on errors for up to 60 seconds to avoid a race condition at system startup. [[GH-1610](https://github.com/hashicorp/consul/issues/1610)]
* agent: Fixed a panic when both -dev and -bootstrap-expect flags were provided. [[GH-2464](https://github.com/hashicorp/consul/issues/2464)]
* agent: Added a retry with backoff when a session fails to invalidate after expiring. [[GH-2435](https://github.com/hashicorp/consul/issues/2435)]
* agent: Fixed an issue where Consul would fail to start because of leftover malformed check/service state files. [[GH-1221](https://github.com/hashicorp/consul/issues/1221)]
* agent: Fixed agent crashes on macOS Sierra by upgrading Go. [GH-2407, GH-2281]
* agent: Log a warning instead of success when attempting to deregister a nonexistent service. [[GH-2492](https://github.com/hashicorp/consul/issues/2492)]
* api: Trim leading slashes from keys/prefixes when querying KV endpoints to avoid a bug with redirects in Go 1.7 (golang/go#4800). [[GH-2403](https://github.com/hashicorp/consul/issues/2403)]
* dns: Fixed external services that pointed to consul addresses (CNAME records) not resolving to A-records. [[GH-1228](https://github.com/hashicorp/consul/issues/1228)]
* dns: Fixed an issue with SRV lookups where the service address was different from the node's. [[GH-832](https://github.com/hashicorp/consul/issues/832)]
* dns: Fixed an issue where truncated records from a recursor query were improperly reported as errors. [[GH-2384](https://github.com/hashicorp/consul/issues/2384)]
* server: Fixed the port numbers in the sample JSON inside peers.info. [[GH-2391](https://github.com/hashicorp/consul/issues/2391)]
* server: Squashes ACL datacenter name to lower case and checks for proper formatting at startup. [GH-2059, GH-1778, GH-2478]
* ui: Fixed an XSS issue with the display of sessions and ACLs in the web UI. [[GH-2456](https://github.com/hashicorp/consul/issues/2456)]

## 0.7.0 (September 14, 2016)

BREAKING CHANGES:

* The default behavior of `leave_on_terminate` and `skip_leave_on_interrupt` are now dependent on whether or not the agent is acting as a server or client. When Consul is started as a server the defaults for these are `false` and `true`, respectively, which means that you have to explicitly configure a server to leave the cluster. When Consul is started as a client the defaults are the opposite, which means by default, clients will leave the cluster if shutdown or interrupted. [[GH-1909](https://github.com/hashicorp/consul/issues/1909)] [[GH-2320](https://github.com/hashicorp/consul/issues/2320)]
* The `allow_stale` configuration for DNS queries to the Consul agent now defaults to `true`, allowing for better utilization of available Consul servers and higher throughput at the expense of weaker consistency. This is almost always an acceptable tradeoff for DNS queries, but this can be reconfigured to use the old default behavior if desired. [[GH-2315](https://github.com/hashicorp/consul/issues/2315)]
* Output from HTTP checks is truncated to 4k when stored on the servers, similar to script check output. [[GH-1952](https://github.com/hashicorp/consul/issues/1952)]
* Consul's Go API client will now send ACL tokens using HTTP headers instead of query parameters, requiring Consul 0.6.0 or later. [[GH-2233](https://github.com/hashicorp/consul/issues/2233)]
* Removed support for protocol version 1, so Consul 0.7 is no longer compatible with Consul versions prior to 0.3. [[GH-2259](https://github.com/hashicorp/consul/issues/2259)]
* The Raft peers information in `consul info` has changed format and includes information about the suffrage of a server, which will be used in future versions of Consul. [[GH-2222](https://github.com/hashicorp/consul/issues/2222)]
* New [`translate_wan_addrs`](https://www.consul.io/docs/agent/options.html#translate_wan_addrs) behavior from [[GH-2118](https://github.com/hashicorp/consul/issues/2118)] translates addresses in HTTP responses and could break clients that are expecting local addresses. A new `X-Consul-Translate-Addresses` header was added to allow clients to detect if translation is enabled for HTTP responses, and a "lan" tag was added to `TaggedAddresses` for clients that need the local address regardless of translation. [[GH-2280](https://github.com/hashicorp/consul/issues/2280)]
* The behavior of the `peers.json` file is different in this version of Consul. This file won't normally be present and is used only during outage recovery. Be sure to read the updated [Outage Recovery Guide](https://www.consul.io/docs/guides/outage.html) for details. [[GH-2222](https://github.com/hashicorp/consul/issues/2222)]
* Consul's default Raft timing is now set to work more reliably on lower-performance servers, which allows small clusters to use lower cost compute at the expense of reduced performance for failed leader detection and leader elections. You will need to configure Consul to get the same performance as before. See the new [Server Performance](https://www.consul.io/docs/guides/performance.html) guide for more details. [[GH-2303](https://github.com/hashicorp/consul/issues/2303)]

FEATURES:

* **Transactional Key/Value API:** A new `/v1/txn` API was added that allows for atomic updates to and fetches from multiple entries in the key/value store inside of an atomic transaction. This includes conditional updates based on obtaining locks, and all other key/value store operations. See the [Key/Value Store Endpoint](https://www.consul.io/docs/agent/http/kv.html#txn) for more details. [[GH-2028](https://github.com/hashicorp/consul/issues/2028)]
* **Native ACL Replication:** Added a built-in full replication capability for ACLs. Non-ACL datacenters can now replicate the complete ACL set locally to their state store and fall back to that if there's an outage. Additionally, this provides a good way to make a backup ACL datacenter, or to migrate the ACL datacenter to a different one. See the [ACL Internals Guide](https://www.consul.io/docs/internals/acl.html#replication) for more details. [[GH-2237](https://github.com/hashicorp/consul/issues/2237)]
* **Server Connection Rebalancing:** Consul agents will now periodically reconnect to available Consul servers in order to redistribute their RPC query load. Consul clients will, by default, attempt to establish a new connection every 120s to 180s unless the size of the cluster is sufficiently large. The rate at which agents begin to query new servers is proportional to the size of the Consul cluster (servers should never receive more than 64 new connections per second per Consul server as a result of rebalancing). Clusters in stable environments who use `allow_stale` should see a more even distribution of query load across all of their Consul servers. [[GH-1743](https://github.com/hashicorp/consul/issues/1743)]
* **Raft Updates and Consul Operator Interface:** This version of Consul upgrades to "stage one" of the v2 HashiCorp Raft library. This version offers improved handling of cluster membership changes and recovery after a loss of quorum. This version also provides a foundation for new features that will appear in future Consul versions once the remainder of the v2 library is complete. [[GH-2222](https://github.com/hashicorp/consul/issues/2222)] <br> Consul's default Raft timing is now set to work more reliably on lower-performance servers, which allows small clusters to use lower cost compute at the expense of reduced performance for failed leader detection and leader elections. You will need to configure Consul to get the same performance as before. See the new [Server Performance](https://www.consul.io/docs/guides/performance.html) guide for more details. [[GH-2303](https://github.com/hashicorp/consul/issues/2303)] <br> Servers will now abort bootstrapping if they detect an existing cluster with configured Raft peers. This will help prevent safe but spurious leader elections when introducing new nodes with `bootstrap_expect` enabled into an existing cluster. [[GH-2319](https://github.com/hashicorp/consul/issues/2319)] <br> Added new `consul operator` command, HTTP endpoint, and associated ACL to allow Consul operators to view and update the Raft configuration. This allows a stale server to be removed from the Raft peers without requiring downtime and peers.json recovery file use. See the new [Consul Operator Command](https://www.consul.io/docs/commands/operator.html) and the [Consul Operator Endpoint](https://www.consul.io/docs/agent/http/operator.html) for details, as well as the updated [Outage Recovery Guide](https://www.consul.io/docs/guides/outage.html). [[GH-2312](https://github.com/hashicorp/consul/issues/2312)]
* **Serf Lifeguard Updates:** Implemented a new set of feedback controls for the gossip layer that help prevent degraded nodes that can't meet the soft real-time requirements from erroneously causing `serfHealth` flapping in other, healthy nodes. This feature tunes itself automatically and requires no configuration. [[GH-2101](https://github.com/hashicorp/consul/issues/2101)]
* **Prepared Query Near Parameter:** Prepared queries support baking in a new `Near` sorting parameter. This allows results to be sorted by network round trip time based on a static node, or based on the round trip time from the Consul agent where the request originated. This can be used to find a co-located service instance is one is available, with a transparent fallback to the next best alternate instance otherwise. [[GH-2137](https://github.com/hashicorp/consul/issues/2137)]
* **Automatic Service Deregistration:** Added a new `deregister_critical_service_after` timeout field for health checks which will cause the service associated with that check to get deregistered if the check is critical for longer than the timeout. This is useful for cleanup of health checks registered natively by applications, or in other situations where services may not always be cleanly shutdown. [[GH-679](https://github.com/hashicorp/consul/issues/679)]
* **WAN Address Translation Everywhere:** Extended the [`translate_wan_addrs`](https://www.consul.io/docs/agent/options.html#translate_wan_addrs) config option to also translate node addresses in HTTP responses, making it easy to use this feature from non-DNS clients. [[GH-2118](https://github.com/hashicorp/consul/issues/2118)]
* **RPC Retries:** Consul will now retry RPC calls that result in "no leader" errors for up to 5 seconds. This allows agents to ride out leader elections with a delayed response vs. an error. [[GH-2175](https://github.com/hashicorp/consul/issues/2175)]
* **Circonus Telemetry Support:** Added support for Circonus as a telemetry destination. [[GH-2193](https://github.com/hashicorp/consul/issues/2193)]

IMPROVEMENTS:

* agent: Reap time for failed nodes is now configurable via new `reconnect_timeout` and `reconnect_timeout_wan` config options ([use with caution](https://www.consul.io/docs/agent/options.html#reconnect_timeout)). [[GH-1935](https://github.com/hashicorp/consul/issues/1935)]
* agent: Joins based on a DNS lookup will use TCP and attempt to join with the full list of returned addresses. [[GH-2101](https://github.com/hashicorp/consul/issues/2101)]
* agent: Consul will now refuse to start with a helpful message if the same UNIX socket is used for more than one listening endpoint. [[GH-1910](https://github.com/hashicorp/consul/issues/1910)]
* agent: Removed an obsolete warning message when Consul starts on Windows. [[GH-1920](https://github.com/hashicorp/consul/issues/1920)]
* agent: Defaults bind address to 127.0.0.1 when running in `-dev` mode. [[GH-1878](https://github.com/hashicorp/consul/issues/1878)]
* agent: Added version information to the log when Consul starts up. [[GH-1404](https://github.com/hashicorp/consul/issues/1404)]
* agent: Added timing metrics for HTTP requests in the form of `consul.http.<verb>.<path>`. [[GH-2256](https://github.com/hashicorp/consul/issues/2256)]
* build: Updated all vendored dependencies. [[GH-2258](https://github.com/hashicorp/consul/issues/2258)]
* build: Consul releases are now built with Go 1.6.3. [[GH-2260](https://github.com/hashicorp/consul/issues/2260)]
* checks: Script checks now support an optional `timeout` parameter. [[GH-1762](https://github.com/hashicorp/consul/issues/1762)]
* checks: HTTP health checks limit saved output to 4K to avoid performance issues. [[GH-1952](https://github.com/hashicorp/consul/issues/1952)]
* cli: Added a `-stale` mode for watchers to allow them to pull data from any Consul server, not just the leader. [[GH-2045](https://github.com/hashicorp/consul/issues/2045)] [[GH-917](https://github.com/hashicorp/consul/issues/917)]
* dns: Consul agents can now limit the number of UDP answers returned via the DNS interface. The default number of UDP answers is `3`, however by adjusting the `dns_config.udp_answer_limit` configuration parameter, it is now possible to limit the results down to `1`. This tunable provides environments where RFC3484 section 6, rule 9 is enforced with an important workaround in order to preserve the desired behavior of randomized DNS results. Most modern environments will not need to adjust this setting as this RFC was made obsolete by RFC 6724\. See the [agent options](https://www.consul.io/docs/agent/options.html#udp_answer_limit) documentation for additional details for when this should be used. [[GH-1712](https://github.com/hashicorp/consul/issues/1712)]
* dns: Consul now compresses all DNS responses by default. This prevents issues when recursing records that were originally compressed, where Consul would sometimes generate an invalid, uncompressed response that was too large. [[GH-2266](https://github.com/hashicorp/consul/issues/2266)]
* dns: Added a new `recursor_timeout` configuration option to set the timeout for Consul's internal DNS client that's used for recursing queries to upstream DNS servers. [[GH-2321](https://github.com/hashicorp/consul/issues/2321)]
* dns: Added a new `-dns-port` command line option so this can be set without a config file. [[GH-2263](https://github.com/hashicorp/consul/issues/2263)]
* ui: Added a new network tomography visualization to the UI. [[GH-2046](https://github.com/hashicorp/consul/issues/2046)]

BUG FIXES:

* agent: Fixed an issue where a health check's output never updates if the check status doesn't change after the Consul agent starts. [[GH-1934](https://github.com/hashicorp/consul/issues/1934)]
* agent: External services can now be registered with ACL tokens. [[GH-1738](https://github.com/hashicorp/consul/issues/1738)]
* agent: Fixed an issue where large events affecting many nodes could cause infinite intent rebroadcasts, leading to many log messages about intent queue overflows. [[GH-1062](https://github.com/hashicorp/consul/issues/1062)]
* agent: Gossip encryption keys are now validated before being made persistent in the keyring, avoiding delayed feedback at runtime. [[GH-1299](https://github.com/hashicorp/consul/issues/1299)]
* dns: Fixed an issue where DNS requests for SRV records could be incorrectly trimmed, resulting in an ADDITIONAL section that was out of sync with the ANSWER. [[GH-1931](https://github.com/hashicorp/consul/issues/1931)]
* dns: Fixed two issues where DNS requests for SRV records on a prepared query that failed over would report the wrong domain and fail to translate addresses. [[GH-2218](https://github.com/hashicorp/consul/issues/2218)] [[GH-2220](https://github.com/hashicorp/consul/issues/2220)]
* server: Fixed a deadlock related to sorting the list of available datacenters by round trip time. [[GH-2130](https://github.com/hashicorp/consul/issues/2130)]
* server: Fixed an issue with the state store's immutable radix tree that would prevent it from using cached modified objects during transactions, leading to extra copies and increased memory / GC pressure. [[GH-2106](https://github.com/hashicorp/consul/issues/2106)]
* server: Upgraded Bolt DB to v1.2.1 to fix an issue on Windows where Consul would sometimes fail to start due to open user-mapped sections. [[GH-2203](https://github.com/hashicorp/consul/issues/2203)]

OTHER CHANGES:

* build: Switched from Godep to govendor. [[GH-2252](https://github.com/hashicorp/consul/issues/2252)]

## 0.6.4 (March 16, 2016)

BACKWARDS INCOMPATIBILITIES:

* Added a new `query` ACL type to manage prepared query names, and stopped capturing
  ACL tokens by default when prepared queries are created. This won't affect existing
  queries and how they are executed, but this will affect how they are managed. Now
  management of prepared queries can be delegated within an organization. If you use
  prepared queries, you'll need to read the
  [Consul 0.6.4 upgrade instructions](https://www.consul.io/docs/upgrade-specific.html)
  before upgrading to this version of Consul. [[GH-1748](https://github.com/hashicorp/consul/issues/1748)]
* Consul's Go API client now pools connections by default, and requires you to manually
  opt-out of this behavior. Previously, idle connections were supported and their
  lifetime was managed by a finalizer, but this wasn't reliable in certain situations.
  If you reuse an API client object during the lifetime of your application, then there's
  nothing to do. If you have short-lived API client objects, you may need to configure them
  using the new `api.DefaultNonPooledConfig()` method to avoid leaking idle connections. [[GH-1825](https://github.com/hashicorp/consul/issues/1825)]
* Consul's Go API client's `agent.UpdateTTL()` function was updated in a way that will
  only work with Consul 0.6.4 and later. The `agent.PassTTL()`, `agent.WarnTTL()`, and
  `agent.FailTTL()` functions were not affected and will continue work with older
  versions of Consul. [[GH-1794](https://github.com/hashicorp/consul/issues/1794)]

FEATURES:

* Added new template prepared queries which allow you to define a prefix (possibly even
  an empty prefix) to apply prepared query features like datacenter failover to multiple
  services with a single query definition. This makes it easy to apply a common policy to
  multiple services without having to manage many prepared queries. See
  [Prepared Query Templates](https://www.consul.io/docs/agent/http/query.html#templates)
  for more details. [[GH-1764](https://github.com/hashicorp/consul/issues/1764)]
* Added a new ability to translate address lookups when doing queries of nodes in
  remote datacenters via DNS using a new `translate_wan_addrs` configuration
  option. This allows the node to be reached within its own datacenter using its
  local address, and reached from other datacenters using its WAN address, which is
  useful in hybrid setups with mixed networks. [[GH-1698](https://github.com/hashicorp/consul/issues/1698)]

IMPROVEMENTS:

* Added a new `disable_hostname` configuration option to control whether Consul's
  runtime telemetry gets prepended with the host name. All of the telemetry
  configuration has also been moved to a `telemetry` nested structure, but the old
  format is currently still supported. [[GH-1284](https://github.com/hashicorp/consul/issues/1284)]
* Consul's Go dependencies are now vendored using Godep. [[GH-1714](https://github.com/hashicorp/consul/issues/1714)]
* Added support for `EnableTagOverride` for the catalog in the Go API client. [[GH-1726](https://github.com/hashicorp/consul/issues/1726)]
* Consul now ships built from Go 1.6. [[GH-1735](https://github.com/hashicorp/consul/issues/1735)]
* Added a new `/v1/agent/check/update/<check id>` API for updating TTL checks which
  makes it easier to send large check output as part of a PUT body and not a query
  parameter. [[GH-1785](https://github.com/hashicorp/consul/issues/1785)].
* Added a default set of `Accept` headers for HTTP checks. [[GH-1819](https://github.com/hashicorp/consul/issues/1819)]
* Added support for RHEL7/Systemd in Terraform example. [[GH-1629](https://github.com/hashicorp/consul/issues/1629)]

BUG FIXES:

* Updated the internal web UI (`-ui` option) to latest released build, fixing
  an ACL-related issue and the broken settings icon. [[GH-1619](https://github.com/hashicorp/consul/issues/1619)]
* Fixed an issue where blocking KV reads could miss updates and return stale data
  when another key whose name is a prefix of the watched key was updated. [[GH-1632](https://github.com/hashicorp/consul/issues/1632)]
* Fixed the redirect from `/` to `/ui` when the internal web UI (`-ui` option) is
  enabled. [[GH-1713](https://github.com/hashicorp/consul/issues/1713)]
* Updated memberlist to pull in a fix for leaking goroutines when performing TCP
  fallback pings. This affected users with frequent UDP connectivity problems. [[GH-1802](https://github.com/hashicorp/consul/issues/1802)]
* Added a fix to trim UDP DNS responses so they don't exceed 512 bytes. [[GH-1813](https://github.com/hashicorp/consul/issues/1813)]
* Updated go-dockerclient to fix Docker health checks with Docker 1.10. [[GH-1706](https://github.com/hashicorp/consul/issues/1706)]
* Removed fixed height display of nodes and services in UI, leading to broken displays
  when a node has a lot of services. [[GH-2055](https://github.com/hashicorp/consul/issues/2055)]

## 0.6.3 (January 15, 2016)

BUG FIXES:

* Fixed an issue when running Consul as PID 1 in a Docker container where
  it could consume CPU and show spurious failures for health checks, watch
  handlers, and `consul exec` commands [[GH-1592](https://github.com/hashicorp/consul/issues/1592)]

## 0.6.2 (January 13, 2016)

SECURITY:

* Build against Go 1.5.3 to mitigate a security vulnerability introduced
  in Go 1.5. For more information, please see https://groups.google.com/forum/#!topic/golang-dev/MEATuOi_ei4

This is a security-only release; other than the version number and building
against Go 1.5.3, there are no changes from 0.6.1.

## 0.6.1 (January 6, 2016)

BACKWARDS INCOMPATIBILITIES:

* The new `-monitor-retry` option to `consul lock` defaults to 3. This
  will cause the lock monitor to retry up to 3 times, waiting 1s between
  each attempt if it gets a 500 error from the Consul servers. For the
  vast majority of use cases this is desirable to prevent the lock from
  being given up during a brief period of Consul unavailability. If you
  want to get the previous default behavior you will need to set the
  `-monitor-retry=0` option.

IMPROVEMENTS:

* Consul is now built with Go 1.5.2
* Added source IP address and port information to RPC-related log error
  messages and HTTP access logs [[GH-1513](https://github.com/hashicorp/consul/issues/1513)] [[GH-1448](https://github.com/hashicorp/consul/issues/1448)]
* API clients configured for insecure SSL now use an HTTP transport that's
  set up the same way as the Go default transport [[GH-1526](https://github.com/hashicorp/consul/issues/1526)]
* Added new per-host telemetry on DNS requests [[GH-1537](https://github.com/hashicorp/consul/issues/1537)]
* Added support for reaping child processes which is useful when running
  Consul as PID 1 in Docker containers [[GH-1539](https://github.com/hashicorp/consul/issues/1539)]
* Added new `-ui` command line and `ui` config option that enables a built-in
  Consul web UI, making deployment much simpler [[GH-1543](https://github.com/hashicorp/consul/issues/1543)]
* Added new `-dev` command line option that creates a completely in-memory
  standalone Consul server for development
* Added a Solaris build, now that dependencies have been updated to support
  it [[GH-1568](https://github.com/hashicorp/consul/issues/1568)]
* Added new `-try` option to `consul lock` to allow it to timeout with an error
  if it doesn't acquire the lock [[GH-1567](https://github.com/hashicorp/consul/issues/1567)]
* Added a new `-monitor-retry` option to `consul lock` to help ride out brief
  periods of Consul unavailabily without causing the lock to be given up [[GH-1567](https://github.com/hashicorp/consul/issues/1567)]

BUG FIXES:

* Fixed broken settings icon in web UI [[GH-1469](https://github.com/hashicorp/consul/issues/1469)]
* Fixed a web UI bug where the supplied token wasn't being passed into
  the internal endpoint, breaking some pages when multiple datacenters
  were present [[GH-1071](https://github.com/hashicorp/consul/issues/1071)]

## 0.6.0 (December 3, 2015)

BACKWARDS INCOMPATIBILITIES:

* A KV lock acquisition operation will now allow the lock holder to
  update the key's contents without giving up the lock by doing another
  PUT with `?acquire=<session>` and providing the same session that
  is holding the lock. Previously, this operation would fail.

FEATURES:

* Service ACLs now apply to service discovery [[GH-1024](https://github.com/hashicorp/consul/issues/1024)]
* Added event ACLs to guard firing user events [[GH-1046](https://github.com/hashicorp/consul/issues/1046)]
* Added keyring ACLs for gossip encryption keyring operations [[GH-1090](https://github.com/hashicorp/consul/issues/1090)]
* Added a new TCP check type that does a connect as a check [[GH-1130](https://github.com/hashicorp/consul/issues/1130)]
* Added new "tag override" feature that lets catalog updates to a
  service's tags flow down to agents [[GH-1187](https://github.com/hashicorp/consul/issues/1187)]
* Ported in-memory database from LMDB to an immutable radix tree to improve
  read throughput, reduce garbage collection pressure, and make Consul 100%
  pure Go [[GH-1291](https://github.com/hashicorp/consul/issues/1291)]
* Added support for sending telemetry to DogStatsD [[GH-1293](https://github.com/hashicorp/consul/issues/1293)]
* Added new network tomography subsystem that estimates the network
  round trip times between nodes and exposes that in raw APIs, as well
  as in existing APIs (find the service node nearest node X); also
  includes a new `consul rtt` command to query interactively [[GH-1331](https://github.com/hashicorp/consul/issues/1331)]
* Consul now builds under Go 1.5.1 by default [[GH-1345](https://github.com/hashicorp/consul/issues/1345)]
* Added built-in support for running health checks inside Docker containers
  [[GH-1343](https://github.com/hashicorp/consul/issues/1343)]
* Added prepared queries which support service health queries with rich
  features such as filters for multiple tags and failover to remote datacenters
  based on network coordinates; these are available via HTTP as well as the
  DNS interface [[GH-1389](https://github.com/hashicorp/consul/issues/1389)]

BUG FIXES:

* Fixed expired certificates in unit tests [[GH-979](https://github.com/hashicorp/consul/issues/979)]
* Allow services with `/` characters in the UI [[GH-988](https://github.com/hashicorp/consul/issues/988)]
* Added SOA/NXDOMAIN records to negative DNS responses per RFC2308 [[GH-995](https://github.com/hashicorp/consul/issues/995)]
  [[GH-1142](https://github.com/hashicorp/consul/issues/1142)] [[GH-1195](https://github.com/hashicorp/consul/issues/1195)] [[GH-1217](https://github.com/hashicorp/consul/issues/1217)]
* Token hiding in HTTP logs bug fixed [[GH-1020](https://github.com/hashicorp/consul/issues/1020)]
* RFC6598 addresses are accepted as private IPs [[GH-1050](https://github.com/hashicorp/consul/issues/1050)]
* Fixed reverse DNS lookups to recursor [[GH-1137](https://github.com/hashicorp/consul/issues/1137)]
* Removes the trailing `/` added by the `consul lock` command [[GH-1145](https://github.com/hashicorp/consul/issues/1145)]
* Fixed bad lock handler execution during shutdown [[GH-1080](https://github.com/hashicorp/consul/issues/1080)] [[GH-1158](https://github.com/hashicorp/consul/issues/1158)] [[GH-1214](https://github.com/hashicorp/consul/issues/1214)]
* Added missing support for AAAA queries for nodes [[GH-1222](https://github.com/hashicorp/consul/issues/1222)]
* Tokens passed from the CLI or API work for maint mode [[GH-1230](https://github.com/hashicorp/consul/issues/1230)]
* Fixed service deregister/reregister flaps that could happen during
  `consul reload` [[GH-1235](https://github.com/hashicorp/consul/issues/1235)]
* Fixed the Go API client to properly distinguish between expired sessions
  and sessions that don't exist [[GH-1041](https://github.com/hashicorp/consul/issues/1041)]
* Fixed the KV section of the UI to work on Safari [[GH-1321](https://github.com/hashicorp/consul/issues/1321)]
* Cleaned up JavaScript for built-in UI with bug fixes [[GH-1338](https://github.com/hashicorp/consul/issues/1338)]

IMPROVEMENTS:

* Added sorting of `consul members` command output [[GH-969](https://github.com/hashicorp/consul/issues/969)]
* Updated AWS templates for RHEL6, CentOS6 [[GH-992](https://github.com/hashicorp/consul/issues/992)] [[GH-1002](https://github.com/hashicorp/consul/issues/1002)]
* Advertised gossip/rpc addresses can now be configured [[GH-1004](https://github.com/hashicorp/consul/issues/1004)]
* Failed lock acquisition handling now responds based on type of failure
  [[GH-1006](https://github.com/hashicorp/consul/issues/1006)]
* Agents now remember check state across restarts [[GH-1009](https://github.com/hashicorp/consul/issues/1009)]
* Always run ACL tests by default in API tests [[GH-1030](https://github.com/hashicorp/consul/issues/1030)]
* Consul now refuses to start if there are multiple private IPs [[GH-1099](https://github.com/hashicorp/consul/issues/1099)]
* Improved efficiency of servers managing incoming connections from agents
  [[GH-1170](https://github.com/hashicorp/consul/issues/1170)]
* Added logging of the DNS client addresses in error messages [[GH-1166](https://github.com/hashicorp/consul/issues/1166)]
* Added `-http-port` option to change the HTTP API port number [[GH-1167](https://github.com/hashicorp/consul/issues/1167)]
* Atlas integration options are reload-able via SIGHUP [[GH-1199](https://github.com/hashicorp/consul/issues/1199)]
* Atlas endpoint is a configurable option and CLI arg [[GH-1201](https://github.com/hashicorp/consul/issues/1201)]
* Added `-pass-stdin` option to `consul lock` command [[GH-1200](https://github.com/hashicorp/consul/issues/1200)]
* Enables the `/v1/internal/ui/*` endpoints, even if `-ui-dir` isn't set
  [[GH-1215](https://github.com/hashicorp/consul/issues/1215)]
* Added HTTP method to Consul's log output for better debugging [[GH-1270](https://github.com/hashicorp/consul/issues/1270)]
* Lock holders can `?acquire=<session>` a key again with the same session
  that holds the lock to update a key's contents without releasing the
  lock [[GH-1291](https://github.com/hashicorp/consul/issues/1291)]
* Improved an O(n^2) algorithm in the agent's catalog sync code [[GH-1296](https://github.com/hashicorp/consul/issues/1296)]
* Switched to net-rpc-msgpackrpc to reduce RPC overhead [[GH-1307](https://github.com/hashicorp/consul/issues/1307)]
* Removed all uses of the http package's default client and transport in
  Consul to avoid conflicts with other packages [[GH-1310](https://github.com/hashicorp/consul/issues/1310)] [[GH-1327](https://github.com/hashicorp/consul/issues/1327)]
* Added new `X-Consul-Token` HTTP header option to avoid passing tokens
  in the query string [[GH-1318](https://github.com/hashicorp/consul/issues/1318)]
* Increased session TTL max to 24 hours (use with caution, see note added
  to the Session HTTP endpoint documentation) [[GH-1412](https://github.com/hashicorp/consul/issues/1412)]
* Added support to the API client for retrying lock monitoring when Consul
  is unavailable, helping prevent false indications of lost locks (eg. apps
  like Vault can avoid failing over when a Consul leader election occurs)
  [[GH-1457](https://github.com/hashicorp/consul/issues/1457)]
* Added reap of receive buffer space for idle streams in the connection
  pool [[GH-1452](https://github.com/hashicorp/consul/issues/1452)]

MISC:

* Lots of docs fixes
* Lots of Vagrantfile cleanup
* Data migrator utility removed to eliminate cgo dependency [[GH-1309](https://github.com/hashicorp/consul/issues/1309)]

UPGRADE NOTES:

* Consul will refuse to start if the data directory contains an "mdb" folder.
  This folder was used in versions of Consul up to 0.5.1. Consul version 0.5.2
  included a baked-in utility to automatically upgrade the data format, but
  this has been removed in Consul 0.6 to eliminate the dependency on cgo.
* New service read, event firing, and keyring ACLs may require special steps to
  perform during an upgrade if ACLs are enabled and set to deny by default.
* Consul will refuse to start if there are multiple private IPs available, so
  if this is the case you will need to configure Consul's advertise or bind
  addresses before upgrading.

See https://www.consul.io/docs/upgrade-specific.html for detailed upgrade
instructions.

## 0.5.2 (May 18, 2015)

FEATURES:

* Include datacenter in the `members` output
* HTTP Health Check sets user agent "Consul Health Check" [[GH-951](https://github.com/hashicorp/consul/issues/951)]

BUG FIXES:

* Fixed memory leak caused by blocking query [[GH-939](https://github.com/hashicorp/consul/issues/939)]

MISC:

* Remove unused constant [[GH-941](https://github.com/hashicorp/consul/issues/941)]

## 0.5.1 (May 13, 2015)

FEATURES:

 * Ability to configure minimum session TTL. [[GH-821](https://github.com/hashicorp/consul/issues/821)]
 * Ability to set the initial state of a health check when registering [[GH-859](https://github.com/hashicorp/consul/issues/859)]
 * New `configtest` sub-command to verify config validity [[GH-904](https://github.com/hashicorp/consul/issues/904)]
 * ACL enforcement is prefix based for service names [[GH-905](https://github.com/hashicorp/consul/issues/905)]
 * ACLs support upsert for simpler restore and external generation [[GH-909](https://github.com/hashicorp/consul/issues/909)]
 * ACL tokens can be provided per-service during registration [[GH-891](https://github.com/hashicorp/consul/issues/891)]
 * Support for distinct LAN and WAN advertise addresses [[GH-816](https://github.com/hashicorp/consul/issues/816)]
 * Migrating Raft log from LMDB to BoltDB [[GH-857](https://github.com/hashicorp/consul/issues/857)]
 * `session_ttl_min` is now configurable to reduce the minimum TTL [[GH-821](https://github.com/hashicorp/consul/issues/821)]
 * Adding `verify_server_hostname` to protect against server forging [[GH-927](https://github.com/hashicorp/consul/issues/927)]

BUG FIXES:

 * Datacenter is lowercased, fixes DNS lookups [[GH-761](https://github.com/hashicorp/consul/issues/761)]
 * Deregister all checks when service is deregistered [[GH-918](https://github.com/hashicorp/consul/issues/918)]
 * Fixing issues with updates of persisted services [[GH-910](https://github.com/hashicorp/consul/issues/910)]
 * Chained CNAME resolution fixes [[GH-862](https://github.com/hashicorp/consul/issues/862)]
 * Tokens are filtered out of log messages [[GH-860](https://github.com/hashicorp/consul/issues/860)]
 * Fixing anti-entropy issue if servers rollback Raft log [[GH-850](https://github.com/hashicorp/consul/issues/850)]
 * Datacenter name is case insensitive for DNS lookups
 * Queries for invalid datacenters do not leak sockets [[GH-807](https://github.com/hashicorp/consul/issues/807)]

IMPROVEMENTS:

 * HTTP health checks more reliable, avoid KeepAlives [[GH-824](https://github.com/hashicorp/consul/issues/824)]
 * Improved protection against a passive cluster merge
 * SIGTERM is properly handled for graceful shutdown [[GH-827](https://github.com/hashicorp/consul/issues/827)]
 * Better staggering of deferred updates to checks [[GH-884](https://github.com/hashicorp/consul/issues/884)]
 * Configurable stats prefix [[GH-902](https://github.com/hashicorp/consul/issues/902)]
 * Raft uses BoltDB as the backend store. [[GH-857](https://github.com/hashicorp/consul/issues/857)]
 * API RenewPeriodic more resilient to transient errors [[GH-912](https://github.com/hashicorp/consul/issues/912)]

## 0.5.0 (February 19, 2015)

FEATURES:

 * Key rotation support for gossip layer. This allows the `encrypt` key
   to be changed globally.  See "keyring" command. [[GH-336](https://github.com/hashicorp/consul/issues/336)]
 * Options to join the WAN pool on start (`start_join_wan`, `retry_join_wan`) [[GH-477](https://github.com/hashicorp/consul/issues/477)]
 * Optional HTTPS interface [[GH-478](https://github.com/hashicorp/consul/issues/478)]
 * Ephemeral keys via "delete" session behavior. This allows keys to be deleted when
   a session is invalidated instead of having the lock released. Adds new "Behavior"
   field to Session which is configurable. [[GH-487](https://github.com/hashicorp/consul/issues/487)]
 * Reverse DNS lookups via PTR for IPv4 and IPv6 [[GH-475](https://github.com/hashicorp/consul/issues/475)]
 * API added checks and services are persisted. This means services and
   checks will survive a crash or restart. [[GH-497](https://github.com/hashicorp/consul/issues/497)]
 * ACLs can now protect service registration. Users in blacklist mode should
   allow registrations before upgrading to prevent a service disruption. [[GH-506](https://github.com/hashicorp/consul/issues/506)] [[GH-465](https://github.com/hashicorp/consul/issues/465)]
 * Sessions support a heartbeat failure detector via use of TTLs. This adds a new
   "TTL" field to Sessions and a `/v1/session/renew` endpoint. Heartbeats act like a
   failure detector (health check), but are managed by the servers. [[GH-524](https://github.com/hashicorp/consul/issues/524)] [[GH-172](https://github.com/hashicorp/consul/issues/172)]
 * Support for service specific IP addresses. This allows the service to advertise an
   address that is different from the agent. [[GH-229](https://github.com/hashicorp/consul/issues/229)] [[GH-570](https://github.com/hashicorp/consul/issues/570)]
 * Support KV Delete with Check-And-Set  [[GH-589](https://github.com/hashicorp/consul/issues/589)]
 * Merge `armon/consul-api` into `api` as official Go client.
 * Support for distributed locks and semaphores in API client [[GH-594](https://github.com/hashicorp/consul/issues/594)] [[GH-600](https://github.com/hashicorp/consul/issues/600)]
 * Support for native HTTP health checks [[GH-592](https://github.com/hashicorp/consul/issues/592)]
 * Support for node and service maintenance modes [[GH-606](https://github.com/hashicorp/consul/issues/606)]
 * Added new "consul maint" command to easily toggle maintenance modes [[GH-625](https://github.com/hashicorp/consul/issues/625)]
 * Added new "consul lock" command for simple highly-available deployments.
   This lets Consul manage the leader election and easily handle N+1 deployments
   without the applications being Consul aware. [[GH-619](https://github.com/hashicorp/consul/issues/619)]
 * Multiple checks can be associated with a service [[GH-591](https://github.com/hashicorp/consul/issues/591)] [[GH-230](https://github.com/hashicorp/consul/issues/230)]

BUG FIXES:

 * Fixed X-Consul-Index calculation for KV ListKeys
 * Fixed errors under extremely high read parallelism
 * Fixed issue causing event watches to not fire reliably [[GH-479](https://github.com/hashicorp/consul/issues/479)]
 * Fixed non-monotonic X-Consul-Index with key deletion [[GH-577](https://github.com/hashicorp/consul/issues/577)] [[GH-195](https://github.com/hashicorp/consul/issues/195)]
 * Fixed use of default instead of custom TLD in some DNS responses [[GH-582](https://github.com/hashicorp/consul/issues/582)]
 * Fixed memory leaks in API client when an error response is returned [[GH-608](https://github.com/hashicorp/consul/issues/608)]
 * Fixed issues with graceful leave in single-node bootstrap cluster [[GH-621](https://github.com/hashicorp/consul/issues/621)]
 * Fixed issue preventing node reaping [[GH-371](https://github.com/hashicorp/consul/issues/371)]
 * Fixed gossip stability at very large scale
 * Fixed string of rpc error: rpc error: ... no known leader. [[GH-611](https://github.com/hashicorp/consul/issues/611)]
 * Fixed panic in `exec` during cancellation
 * Fixed health check state reset caused by SIGHUP [[GH-693](https://github.com/hashicorp/consul/issues/693)]
 * Fixed bug in UI when multiple datacenters exist.

IMPROVEMENTS:

 * Support "consul exec" in foreign datacenter [[GH-584](https://github.com/hashicorp/consul/issues/584)]
 * Improved K/V blocking query performance [[GH-578](https://github.com/hashicorp/consul/issues/578)]
 * CLI respects CONSUL_RPC_ADDR environment variable to load parameter [[GH-542](https://github.com/hashicorp/consul/issues/542)]
 * Added support for multiple DNS recursors [[GH-448](https://github.com/hashicorp/consul/issues/448)]
 * Added support for defining multiple services per configuration file [[GH-433](https://github.com/hashicorp/consul/issues/433)]
 * Added support for defining multiple checks per configuration file [[GH-433](https://github.com/hashicorp/consul/issues/433)]
 * Allow mixing of service and check definitions in a configuration file [[GH-433](https://github.com/hashicorp/consul/issues/433)]
 * Allow notes for checks in service definition file [[GH-449](https://github.com/hashicorp/consul/issues/449)]
 * Random stagger for agent checks to prevent thundering herd [[GH-546](https://github.com/hashicorp/consul/issues/546)]
 * More useful metrics are sent to statsd/statsite
 * Added configuration to set custom HTTP headers (CORS) [[GH-558](https://github.com/hashicorp/consul/issues/558)]
 * Reject invalid configurations to simplify validation [[GH-576](https://github.com/hashicorp/consul/issues/576)]
 * Guard against accidental cluster mixing [[GH-580](https://github.com/hashicorp/consul/issues/580)] [[GH-260](https://github.com/hashicorp/consul/issues/260)]
 * Added option to filter DNS results on warning [[GH-595](https://github.com/hashicorp/consul/issues/595)]
 * Improve write throughput with raft log caching [[GH-604](https://github.com/hashicorp/consul/issues/604)]
 * Added ability to bind RPC and HTTP listeners to UNIX sockets [[GH-587](https://github.com/hashicorp/consul/issues/587)] [[GH-612](https://github.com/hashicorp/consul/issues/612)]
 * K/V HTTP endpoint returns 400 on conflicting flags [[GH-634](https://github.com/hashicorp/consul/issues/634)] [[GH-432](https://github.com/hashicorp/consul/issues/432)]

MISC:

 * UI confirms before deleting key sub-tree [[GH-520](https://github.com/hashicorp/consul/issues/520)]
 * More useful output in "consul version" [[GH-480](https://github.com/hashicorp/consul/issues/480)]
 * Many documentation improvements
 * Reduce log messages when quorum member is logs [[GH-566](https://github.com/hashicorp/consul/issues/566)]

UPGRADE NOTES:

 * If `acl_default_policy` is "deny", ensure tokens are updated to enable
   service registration to avoid a service disruption. The new ACL policy
   can be submitted with 0.4 before upgrading to 0.5 where it will be
   enforced.

 * Servers running 0.5.X cannot be mixed with older servers. (Any client
   version is fine). There is a 15 minute upgrade window where mixed
   versions are allowed before older servers will panic due to an unsupported
   internal command. This is due to the new KV tombstones which are internal
   to servers.

## 0.4.1 (October 20, 2014)

FEATURES:

 * Adding flags for `-retry-join` to attempt a join with
   configurable retry behavior. [[GH-395](https://github.com/hashicorp/consul/issues/395)]

BUG FIXES:

 * Fixed ACL token in UI
 * Fixed ACL reloading in UI [[GH-323](https://github.com/hashicorp/consul/issues/323)]
 * Fixed long session names in UI [[GH-353](https://github.com/hashicorp/consul/issues/353)]
 * Fixed exit code from remote exec [[GH-346](https://github.com/hashicorp/consul/issues/346)]
 * Fixing only a single watch being run by an agent [[GH-337](https://github.com/hashicorp/consul/issues/337)]
 * Fixing potential race in connection multiplexing
 * Fixing issue with Session ID and ACL ID generation. [[GH-391](https://github.com/hashicorp/consul/issues/391)]
 * Fixing multiple headers for /v1/event/list endpoint [[GH-361](https://github.com/hashicorp/consul/issues/361)]
 * Fixing graceful leave of leader causing invalid Raft peers [[GH-360](https://github.com/hashicorp/consul/issues/360)]
 * Fixing bug with closing TLS connection on error
 * Fixing issue with node reaping [[GH-371](https://github.com/hashicorp/consul/issues/371)]
 * Fixing aggressive deadlock time [[GH-389](https://github.com/hashicorp/consul/issues/389)]
 * Fixing syslog filter level [[GH-272](https://github.com/hashicorp/consul/issues/272)]
 * Serf snapshot compaction works on Windows [[GH-332](https://github.com/hashicorp/consul/issues/332)]
 * Raft snapshots work on Windows [[GH-265](https://github.com/hashicorp/consul/issues/265)]
 * Consul service entry clean by clients now possible
 * Fixing improper deserialization

IMPROVEMENTS:

 * Use "critical" health state instead of "unknown" [[GH-341](https://github.com/hashicorp/consul/issues/341)]
 * Consul service can be targeted for exec [[GH-344](https://github.com/hashicorp/consul/issues/344)]
 * Provide debug logging for session invalidation [[GH-390](https://github.com/hashicorp/consul/issues/390)]
 * Added "Deregister" button to UI [[GH-364](https://github.com/hashicorp/consul/issues/364)]
 * Added `enable_truncate` DNS configuration flag [[GH-376](https://github.com/hashicorp/consul/issues/376)]
 * Reduce mmap() size on 32bit systems [[GH-265](https://github.com/hashicorp/consul/issues/265)]
 * Temporary state is cleaned after an abort [[GH-338](https://github.com/hashicorp/consul/issues/338)] [[GH-178](https://github.com/hashicorp/consul/issues/178)]

MISC:

 * Health state "unknown" being deprecated

## 0.4.0 (September 5, 2014)

FEATURES:

 * Fine-grained ACL system to restrict access to KV store. Clients
   use tokens which can be restricted to (read, write, deny) permissions
   using longest-prefix matches.

 * Watch mechanisms added to invoke a handler when data changes in consul.
   Used with the `consul watch` command, or by specifying `watches` in
   an agent configuration.

 * Event system added to support custom user events. Events are fired using
   the `consul event` command. They are handled using a standard watch.

 * Remote execution using `consul exec`. This allows for command execution on remote
   instances mediated through Consul.

 * RFC-2782 style DNS lookups supported

 * UI improvements, including support for ACLs.

IMPROVEMENTS:

  * DNS case-insensitivity [[GH-189](https://github.com/hashicorp/consul/issues/189)]
  * Support for HTTP `?pretty` parameter to pretty format JSON output.
  * Use $SHELL when invoking handlers. [[GH-237](https://github.com/hashicorp/consul/issues/237)]
  * Agent takes the `-encrypt` CLI Flag [[GH-245](https://github.com/hashicorp/consul/issues/245)]
  * New `statsd_add` config for Statsd support. [[GH-247](https://github.com/hashicorp/consul/issues/247)]
  * New `addresses` config for providing an override to `client_addr` for
    DNS, HTTP, or RPC endpoints. [[GH-301](https://github.com/hashicorp/consul/issues/301)] [[GH-253](https://github.com/hashicorp/consul/issues/253)]
  * Support [Checkpoint](http://checkpoint.hashicorp.com) for security bulletins
    and update announcements.

BUG FIXES:

  * Fixed race condition in `-bootstrap-expect` [[GH-254](https://github.com/hashicorp/consul/issues/254)]
  * Require PUT to /v1/session/destroy [[GH-285](https://github.com/hashicorp/consul/issues/285)]
  * Fixed registration race condition [[GH-300](https://github.com/hashicorp/consul/issues/300)] [[GH-279](https://github.com/hashicorp/consul/issues/279)]

UPGRADE NOTES:

  * ACL support should not be enabled until all server nodes are running
  Consul 0.4. Mixed server versions with ACL support enabled may result in
  panics.

## 0.3.1 (July 21, 2014)

FEATURES:

  * Improved bootstrapping process, thanks to @robxu9

BUG FIXES:

  * Fixed issue with service re-registration [[GH-216](https://github.com/hashicorp/consul/issues/216)]
  * Fixed handling of `-rejoin` flag
  * Restored 0.2 TLS behavior, thanks to @nelhage [[GH-233](https://github.com/hashicorp/consul/issues/233)]
  * Fix the statsite flags, thanks to @nelhage [[GH-243](https://github.com/hashicorp/consul/issues/243)]
  * Fixed filters on critical / non-passing checks [[GH-241](https://github.com/hashicorp/consul/issues/241)]
  * Fixed initial log compaction crash [[GH-297](https://github.com/hashicorp/consul/issues/297)]

IMPROVEMENTS:

  * UI Improvements
  * Improved handling of Serf snapshot data
  * Increase reliability of failure detector
  * More useful logging messages


## 0.3.0 (June 13, 2014)

FEATURES:

  * Better, faster, cleaner UI [[GH-194](https://github.com/hashicorp/consul/issues/194)] [[GH-196](https://github.com/hashicorp/consul/issues/196)]
  * Sessions, which  act as a binding layer between
  nodes, checks and KV data. [[GH-162](https://github.com/hashicorp/consul/issues/162)]
  * Key locking. KV data integrates with sessions to
  enable distributed locking. [[GH-162](https://github.com/hashicorp/consul/issues/162)]
  * DNS lookups can do stale reads and TTLs. [[GH-200](https://github.com/hashicorp/consul/issues/200)]
  * Added new /v1/agent/self endpoint [[GH-173](https://github.com/hashicorp/consul/issues/173)]
  * `reload` command can be used to trigger configuration
  reload from the CLI [[GH-142](https://github.com/hashicorp/consul/issues/142)]

IMPROVEMENTS:

  * `members` has a much cleaner output format [[GH-143](https://github.com/hashicorp/consul/issues/143)]
  * `info` includes build version information
  * Sorted results for datacneter list [[GH-198](https://github.com/hashicorp/consul/issues/198)]
  * Switch multiplexing to yamux
  * Allow multiple CA certs in ca_file [[GH-174](https://github.com/hashicorp/consul/issues/174)]
  * Enable logging to syslog. [[GH-105](https://github.com/hashicorp/consul/issues/105)]
  * Allow raw key value lookup [[GH-150](https://github.com/hashicorp/consul/issues/150)]
  * Log encryption enabled [[GH-151](https://github.com/hashicorp/consul/issues/151)]
  * Support `-rejoin` to rejoin a cluster after a previous leave. [[GH-110](https://github.com/hashicorp/consul/issues/110)]
  * Support the "any" wildcard for v1/health/state/ [[GH-152](https://github.com/hashicorp/consul/issues/152)]
  * Defer sync of health check output [[GH-157](https://github.com/hashicorp/consul/issues/157)]
  * Provide output for serfHealth check [[GH-176](https://github.com/hashicorp/consul/issues/176)]
  * Datacenter name is validated [[GH-169](https://github.com/hashicorp/consul/issues/169)]
  * Configurable syslog facilities [[GH-170](https://github.com/hashicorp/consul/issues/170)]
  * Pipelining replication of writes
  * Raft group commits
  * Increased stability of leader terms
  * Prevent previously left nodes from causing re-elections

BUG FIXES:

  * Fixed memory leak in in-memory stats system
  * Fixing race between RPC and Raft init [[GH-160](https://github.com/hashicorp/consul/issues/160)]
  * Server-local RPC is avoids network [[GH-148](https://github.com/hashicorp/consul/issues/148)]
  * Fixing builds for older OSX [[GH-147](https://github.com/hashicorp/consul/issues/147)]

MISC:

  * Fixed missing prefixes on some log messages
  * Removed the `-role` filter of `members` command
  * Lots of docs fixes

## 0.2.1 (May 20, 2014)

IMPROVEMENTS:

  * Improved the URL formatting for the key/value editor in the Web UI.
      Importantly, the editor now allows editing keys with dashes in the
      name. [[GH-119](https://github.com/hashicorp/consul/issues/119)]
  * The web UI now has cancel and delete folder actions in the key/value
      editor. [[GH-124](https://github.com/hashicorp/consul/issues/124)], [[GH-122](https://github.com/hashicorp/consul/issues/122)]
  * Add flag to agent to write pid to a file. [[GH-106](https://github.com/hashicorp/consul/issues/106)]
  * Time out commands if Raft exceeds command enqueue timeout
  * Adding support for the `-advertise` CLI flag. [[GH-156](https://github.com/hashicorp/consul/issues/156)]
  * Fixing potential name conflicts on the WAN gossip ring [[GH-158](https://github.com/hashicorp/consul/issues/158)]
  * /v1/catalog/services returns an empty slice instead of null. [[GH-145](https://github.com/hashicorp/consul/issues/145)]
  * `members` command returns exit code 2 if no results. [[GH-116](https://github.com/hashicorp/consul/issues/116)]

BUG FIXES:

  * Renaming "separator" to "separator". This is the correct spelling,
      but both spellings are respected for backwards compatibility. [[GH-101](https://github.com/hashicorp/consul/issues/101)]
  * Private IP is properly found on Windows clients.
  * Windows agents won't show "failed to decode" errors on every RPC
      request.
  * Fixed memory leak with RPC clients. [[GH-149](https://github.com/hashicorp/consul/issues/149)]
  * Serf name conflict resolution disabled. [[GH-97](https://github.com/hashicorp/consul/issues/97)]
  * Raft deadlock possibility fixed. [[GH-141](https://github.com/hashicorp/consul/issues/141)]

MISC:

  * Updating to latest version of LMDB
  * Reduced the limit of KV entries to 512KB. [[GH-123](https://github.com/hashicorp/consul/issues/123)].
  * Warn if any Raft log exceeds 1MB
  * Lots of docs fixes

## 0.2.0 (May 1, 2014)

FEATURES:

  * Adding Web UI for Consul. This is enabled by providing the `-ui-dir` flag
      with the path to the web directory. The UI is visited at the standard HTTP
      address (Defaults to http://127.0.0.1:8500/). There is a demo
  [available here](http://demo.consul.io).
  * Adding new read consistency modes. `?consistent` can be used for strongly
      consistent reads without caveats. `?stale` can be used for stale reads to
      allow for higher throughput and read scalability. [[GH-68](https://github.com/hashicorp/consul/issues/68)]
  * /v1/health/service/ endpoint can take an optional `?passing` flag
      to filter to only nodes with passing results. [[GH-57](https://github.com/hashicorp/consul/issues/57)]
  * The KV endpoint supports listing keys with the `?keys` query parameter,
      and limited up to a separator using `?separator=`.

IMPROVEMENTS:

  * Health check output goes into separate `Output` field instead
      of overriding `Notes`. [[GH-59](https://github.com/hashicorp/consul/issues/59)]
  * Adding a minimum check interval to prevent checks with extremely
      low intervals fork bombing. [[GH-64](https://github.com/hashicorp/consul/issues/64)]
  * Raft peer set cleared on leave. [[GH-69](https://github.com/hashicorp/consul/issues/69)]
  * Case insensitive parsing checks. [[GH-78](https://github.com/hashicorp/consul/issues/78)]
  * Increase limit of DB size and Raft log on 64bit systems. [[GH-81](https://github.com/hashicorp/consul/issues/81)]
  * Output of health checks limited to 4K. [[GH-83](https://github.com/hashicorp/consul/issues/83)]
  * More warnings if GOMAXPROCS == 1 [[GH-87](https://github.com/hashicorp/consul/issues/87)]
  * Added runtime information to `consul info`

BUG FIXES:

  * Fixed 404 on /v1/agent/service/deregister and
      /v1/agent/check/deregister. [[GH-95](https://github.com/hashicorp/consul/issues/95)]
  * Fixed JSON parsing for /v1/agent/check/register [[GH-60](https://github.com/hashicorp/consul/issues/60)]
  * DNS parser can handler period in a tag name. [[GH-39](https://github.com/hashicorp/consul/issues/39)]
  * "application/json" content-type is sent on HTTP requests. [[GH-45](https://github.com/hashicorp/consul/issues/45)]
  * Work around for LMDB delete issue. [[GH-85](https://github.com/hashicorp/consul/issues/85)]
  * Fixed tag gossip propagation for rapid restart. [[GH-86](https://github.com/hashicorp/consul/issues/86)]

MISC:

  * More conservative timing values for Raft
  * Provide a warning if attempting to commit a very large Raft entry
  * Improved timeliness of registration when server is in bootstrap mode. [[GH-72](https://github.com/hashicorp/consul/issues/72)]

## 0.1.0 (April 17, 2014)

  * Initial release<|MERGE_RESOLUTION|>--- conflicted
+++ resolved
@@ -1,12 +1,13 @@
 ## UNRELEASED
 
-<<<<<<< HEAD
 FEATURES:
 
 * xds: allow http match criteria to be applied to routes on services using grpc protocols [[GH-6149](https://github.com/hashicorp/consul/issues/6149)]
 
 IMPROVEMENTS:
 
+* raft: allow trailing logs to be configured as an escape hatch for extreme load that prevents followers catching up with leader [[GH-6186](https://github.com/hashicorp/consul/pull/6186)]
+* agent: added configurable limit for log files to be rotated [[GH-5831](https://github.com/hashicorp/consul/pull/5831)]
 * agent: health checks: change long timeout behavior to use to user-configured `timeout` value [[GH-6094](https://github.com/hashicorp/consul/pull/6094)]
 * api: Update filtering language to include substring and regular expression matching on string values [[GH-6190](https://github.com/hashicorp/consul/pull/6190)]
 * api: Display allowed HTTP CIDR information nicely [[GH-6029](https://github.com/hashicorp/consul/pull/6029)]
@@ -38,11 +39,6 @@
 IMPROVEMENTS:
 
 * agent: Added tagged addressing to services similar to the already present Node tagged addressing [[GH-5965](https://github.com/hashicorp/consul/pull/5965)]
-=======
-IMPROVEMENTS:
-* raft: allow trailing logs to be configured as an escape hatch for extreme load that prevents followers catching up with leader [[GH-6186](https://github.com/hashicorp/consul/pull/6186)]
-* agent: added configurable limit for log files to be rotated [[GH-5831](https://github.com/hashicorp/consul/pull/5831)]
->>>>>>> d86efb83
 
 BUG FIXES:
 
@@ -99,9 +95,9 @@
  [CVE-2019-9901](https://github.com/envoyproxy/envoy/issues/6435). Both are
  related to HTTP request parsing and so only affect Consul Connect users if they
  have configured HTTP routing rules via the ["escape
- hatch"](#custom-configuration). We recommend Envoy 1.9.1 be used. 
- Note that while we officially deprecate support for older version of Envoy in 1.5.0, 
- we recommend using Envoy 1.9.1 with all previous versions of Consul Connect too 
+ hatch"](#custom-configuration). We recommend Envoy 1.9.1 be used.
+ Note that while we officially deprecate support for older version of Envoy in 1.5.0,
+ we recommend using Envoy 1.9.1 with all previous versions of Consul Connect too
  (back to 1.3.0 where Envoy support was introduced).
 
 BREAKING CHANGES:
@@ -252,7 +248,7 @@
 * cli: display messages from serf in cli [[GH-5236](https://github.com/hashicorp/consul/pull/5236)]
 * connect: Fixed an issue where a blank CA config could be written to a snapshot when Connect was disabled. [[GH-4954](https://github.com/hashicorp/consul/pull/4954)]
 * connect: Fixed a bug with the create and modify indices of leaf certificates not being incremented properly. [[GH-4463](https://github.com/hashicorp/consul/issues/4463)]
-* connect: Fixed an issue where certificates could leak and remain in client memory forever [[GH-5091](https://github.com/hashicorp/consul/pull/5091)] 
+* connect: Fixed an issue where certificates could leak and remain in client memory forever [[GH-5091](https://github.com/hashicorp/consul/pull/5091)]
 * connect: (Consul Enterprise) When requesting to sign intermediates the primary dc is now used
 * connect: added tls config for vault connect ca provider [[GH-5125](https://github.com/hashicorp/consul/issues/5125)]
 * connect: Fix a panic on 32 bit systems for unaligned 64 bit atomic operations. [[GH-5128](https://github.com/hashicorp/consul/issues/5128)]
